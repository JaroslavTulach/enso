# Next Release

#### Visual Environment

- [Camera is panned to newly created nodes.][3552]
- [Long names on the Node Searcher's list are truncated.][3373] The part of the
  name that doesn't fit in the Searcher's window is replaced with an ellipsis
  character ("…").
- [Magnet Alignment algorithm is used while placing new nodes][3366]. When we
  find an available free space for a new node, the node gets aligned with the
  surrounding nodes horizontally and vertically. This helps to preserve a nice
  grid-like layout for all the nodes.
- [Nodes created via the <kbd>TAB</kbd> key or by clicking the (+) button on the
  screen are now placed below all the selected nodes when more than one node is
  selected.][3361] (Previously, they were placed below the first node that was
  selected.) This makes it easier to achieve a compact, vertical layout of the
  graph.
- [Nodes created near existing nodes via the <kbd>TAB</kbd> key or by dropping a
  connection are now repositioned and aligned to existing nodes.][3301] This is
  to make the resulting graph prettier and avoid overlapping. In such cases,
  created nodes will be placed below an existing node or on the bottom-left
  diagonal if there is no space underneath.
- [Nodes can be added to the graph by double-clicking the output ports of
  existing nodes (or by clicking them with the right mouse button).][3346]
- [Node Searcher preserves its zoom factor.][3327] The visible size of the node
  searcher and edited node is now fixed. It simplifies node editing on
  non-standard zoom levels.
- [Nodes can be added to the graph by clicking (+) button on the screen][3278].
  The button is in the bottom-left corner. Node is added at the center or pushed
  down if the center is already occupied by nodes.
- [Maximum zoom factor is limited to 1.0x if IDE is not in Debug Mode.][3273]
- [Debug Mode for Graph Editor can be activated/deactivated using a
  shortcut.][3264] It allows access to a set of restricted features. See
  [debug-shortcuts].
- [New nodes can be created by dragging and dropping a connection on the
  scene.][3231]
- [Node connections can be dropped by pressing the Esc key while dragging
  them.][3231]
- [Added support of source maps for JS-based visualizations.][3208]
- [Fixed the alignment of newly created nodes to existing nodes with
  visualizations enabled.][3361] When applicable, new nodes are now placed below
  visualizations. (Previously, they were placed to the left of the
  visualizations.)
- [Fixed histograms coloring and added a color legend.][3153]
- [Lazy visualization for scatter plot.][3655]
- [Fixed broken node whose expression contains non-ASCII characters.][3166]
- [Fixed developer console warnings about views being created but not
  registered.][3181]
- [Fixed developer console errors related to Language Server (mentioning code
  3003 and "Invalid version"), occurring during project opening and after new
  node cration.][3186]
- [Fixed developer console error about failing to decode a notification
  "executionContext/visualisationEvaluationFailed"][3193]
- [New Version of the Node Searcher - the Component Browser][3530] The available
  methods, atoms and functions are presented in nice, categorized view. The most
  popular tools are available at hand. The panel is unstable, and thus is
  available under the `--enable-new-component-browser` flag.
- [Fixed error handling during startup.][3648] This prevents entering IDE into a
  "zombie" state, where processes were started but not visible to user. They
  could cause issues with starting further IDE instances.
- [New nodes are created in the project source when the searcher is opened  
  and a new node is created.][3645]
<<<<<<< HEAD
- [Proper Polyglot Vector and Array Support][3667]
=======
- [Visualization of long textual values improved][3665]
>>>>>>> d4b4a31d

#### EnsoGL (rendering engine)

- [You can change font and set letters bold in the <code>text::Area</code>
  component][3385]. Use the <code>set_font</code> and
  <code>set_bold_bytes</code> respectively.
- [Fixed a text rendering issue in nested sublayer][3486].
- [Added a new component: Grid View.][3588] It's parametrized by Entry object,
  display them arranged in a Grid. It does not instantiate all entries, only
  those visible, and re-use created entries during scrolling thus achieving
  great performance. There are variants of grid view with selection and
  highlight, scrollbars, and both.

#### Enso Standard Library

- [Implemented `Vector.distinct` allowing to remove duplicate elements from a
  Vector][3224]
- [Implemented `Duration.time_execution` allowing timing of the execution of an
  expression within the UI][3229]
- [Improved performance of `Vector.filter` and `Vector.each`; implemented
  `Vector.filter_with_index`. Made `Vector.at` accept negative indices and
  ensured it fails with a dataflow error on out of bounds access instead of an
  internal Java exception.][3232]
- [Implemented the `Table.select_columns` operation.][3230]
- [Implemented the `Table.remove_columns` and `Table.reorder_columns`
  operations.][3240]
- [Implemented the `Table.sort_columns` operation.][3250]
- [Fixed `Vector.sort` to handle tail-recursive comparators][3256]
- [Implemented `Range.find`, `Table.rename_columns` and
  `Table.use_first_row_as_names` operations][3249]
- [Implemented `Text.at` and `Text.is_digit` methods][3269]
- [Implemented `Runtime.get_stack_trace` together with some utilities to process
  stack traces and code locations][3271]
- [Implemented `Vector.flatten`][3259]
- [Significant performance improvement in `Natural_Order` and new `Faker`
  methods added to `Standard.Test`][3276]
- [Implemented `Integer.parse`][3283]
- [Made `Text.compare_to` correctly handle Unicode normalization][3282]
- [Extend `Text.contains` API to support regex and case insensitive
  search.][3285]
- [Implemented new `Text.take` and `Text.drop` functions, replacing existing
  functions][3287]
- [Implemented new `Text.starts_with` and `Text.ends_with` functions, replacing
  existing functions][3292]
- [Implemented `Text.to_case`, replacing `Text.to_lower_case` and
  `Text.to_upper_case`][3302]
- [Implemented initial `Table.group_by` function on Standard.Table][3305]
- [Implemented `Text.pad` and `Text.trim`][3309]
- [Updated `Text.repeat` and added `*` operator shorthand][3310]
- [General improved Vector performance and new `Vector.each_with_index`,
  `Vector.fold_with_index` and `Vector.take` methods.][3236]
- [Implemented new `Text.insert` method][3311]
- [Implemented `Bool.compare_to` method][3317]
- [Implemented `Map.first`, `Map.last` functions. Expanded `Table.group_by` to
  also compute mode, percentile, minimum, maximum.][3318]
- [Implemented `Text.location_of` and `Text.location_of_all` methods.][3324]
- [Replaced `Table.group_by` with `Table.aggregate`][3339]
- [Implemented `Panic.catch` and helper functions for handling errors. Added a
  type parameter to `Panic.recover` to recover specific types of errors.][3344]
- [Added warning handling to `Table.aggregate`][3349]
- [Improved performance of `Table.aggregate` and full warnings
  implementation][3364]
- [Implemented `Text.reverse`][3377]
- [Implemented support for most Table aggregations in the Database
  backend.][3383]
- [Update `Text.replace` to new API.][3393]
- [Add encoding support to `Text.bytes` and `Text.from_bytes`. Renamed and added
  encoding to `File.read_text`. New `File.read` API.][3390]
- [Improved the `Range` type. Added a `down_to` counterpart to `up_to` and
  `with_step` allowing to change the range step.][3408]
- [Aligned `Text.split` API with other methods and added `Text.lines`.][3415]
- [Implemented a basic reader for the `Delimited` file format.][3424]
- [Implemented a reader for the `Excel` file format.][3425]
- [Added custom encoding support to the `Delimited` file format reader.][3430]
- [Implemented `compute` method on `Vector` for statistics calculations.][3442]
- [Promote get and put to be methods of Ref type rather than of Ref
  module][3457]
- [Implemented `Table.parse_values`, parsing text columns according to a
  specified type.][3455]
- [Promote with, take, finalize to be methods of Managed_Resource
  instance][3460]
- [Implemented automatic type detection for `Table.parse_values`.][3462]
- [Integrated value parsing with the `Delimited` file reader.][3463]
- [Implemented the `Infer` setting for headers in the `Delimited` file format
  and made it the default.][3472]
- [Implemented a `Table.from Text` conversion allowing to parse strings
  representing `Delimited` files without storing them on the filesystem.][3478]
- [Added rank data, correlation and covariance statistics for `Vector`][3484]
- [Implemented `Table.order_by` for the SQLite backend.][3502]
- [Implemented `Table.order_by` for the PostgreSQL backend.][3514]
- [Implemented `Table.order_by` for the in-memory table.][3515]
- [Renamed `File_Format.Text` to `Plain_Text`, updated `File_Format.Delimited`
  API and added builders for customizing less common settings.][3516]
- [Allow control of sort direction in `First` and `Last` aggregations.][3517]
- [Implemented `Text.write`, replacing `File.write_text`.][3518]
- [Removed obsolete `select`, `group`, `sort` and releated types from tables.]
  [3519]
- [Removed obsolete `from_xls` and `from_xlsx` functions. Added support for
  reading column names from first row in `File_Format.Excel`][3523]
- [Added `File_Format.Delimited` support to `Table.write` for new files.][3528]
- [Adjusted `Database.connect` API to new design.][3542]
- [Added `File_Format.Excel` support to `Table.write` for new files.][3551]
- [identity,const,flip,curry,uncurry functions][3554]
- [Added append support for `File_Format.Excel`.][3558]
- [Added support for custom encodings in `File_Format.Delimited` writing.][3564]
- [Allow filtering caught error type in `Error.catch`.][3574]
- [Implemented `Append` mode for `File_Format.Delimited`.][3573]
- [Added `Vector.write_bytes` function and removed old `File.write_bytes`][3583]
- [Added `line_endings` and `comment_character` options to
  `File_Format.Delimited`.][3581]
- [Fixed the case of various type names and library paths][3590]
- [Added support for parsing `.pgpass` file and `PG*` environment variables for
  the Postgres connection][3593]
- [Added `Regression` to the `Standard.Base` library and removed legacy `Model`
  type from `Standard.Table`.][3601]
- [Created `Index_Sub_Range` type and updated `Text.take` and
  `Text.drop`.][3617]
- [Added `Vector.from_polyglot_array` to make `Vector`s backed by polyglot
  Arrays][3628]
- [Updated `Vector.take` and `Vector.drop` and removed their obsolete
  counterparts.][3629]
- [Short-hand syntax for `order_by` added.][3643]
- [Expanded `Table.at` to support index access and added `Table.column_count`
  method.][3644]
- [Removed `Array.set_at`.][3634]
- [Added various date part functions to `Date` and `Date_Time`.][3669]
- [Implemented `Table.take` and `Table.drop` for the in-memory backend.][3647]

[debug-shortcuts]:
  https://github.com/enso-org/enso/blob/develop/app/gui/docs/product/shortcuts.md#debug
[3153]: https://github.com/enso-org/enso/pull/3153
[3655]: https://github.com/enso-org/enso/pull/3655
[3166]: https://github.com/enso-org/enso/pull/3166
[3181]: https://github.com/enso-org/enso/pull/3181
[3186]: https://github.com/enso-org/enso/pull/3186
[3193]: https://github.com/enso-org/enso/pull/3193
[3208]: https://github.com/enso-org/enso/pull/3208
[3224]: https://github.com/enso-org/enso/pull/3224
[3229]: https://github.com/enso-org/enso/pull/3229
[3231]: https://github.com/enso-org/enso/pull/3231
[3232]: https://github.com/enso-org/enso/pull/3232
[3230]: https://github.com/enso-org/enso/pull/3230
[3240]: https://github.com/enso-org/enso/pull/3240
[3250]: https://github.com/enso-org/enso/pull/3250
[3256]: https://github.com/enso-org/enso/pull/3256
[3249]: https://github.com/enso-org/enso/pull/3249
[3264]: https://github.com/enso-org/enso/pull/3264
[3269]: https://github.com/enso-org/enso/pull/3269
[3271]: https://github.com/enso-org/enso/pull/3271
[3259]: https://github.com/enso-org/enso/pull/3259
[3273]: https://github.com/enso-org/enso/pull/3273
[3276]: https://github.com/enso-org/enso/pull/3276
[3278]: https://github.com/enso-org/enso/pull/3278
[3283]: https://github.com/enso-org/enso/pull/3283
[3282]: https://github.com/enso-org/enso/pull/3282
[3285]: https://github.com/enso-org/enso/pull/3285
[3287]: https://github.com/enso-org/enso/pull/3287
[3292]: https://github.com/enso-org/enso/pull/3292
[3301]: https://github.com/enso-org/enso/pull/3301
[3302]: https://github.com/enso-org/enso/pull/3302
[3305]: https://github.com/enso-org/enso/pull/3305
[3309]: https://github.com/enso-org/enso/pull/3309
[3310]: https://github.com/enso-org/enso/pull/3310
[3316]: https://github.com/enso-org/enso/pull/3316
[3236]: https://github.com/enso-org/enso/pull/3236
[3311]: https://github.com/enso-org/enso/pull/3311
[3317]: https://github.com/enso-org/enso/pull/3317
[3318]: https://github.com/enso-org/enso/pull/3318
[3324]: https://github.com/enso-org/enso/pull/3324
[3327]: https://github.com/enso-org/enso/pull/3327
[3339]: https://github.com/enso-org/enso/pull/3339
[3344]: https://github.com/enso-org/enso/pull/3344
[3346]: https://github.com/enso-org/enso/pull/3346
[3349]: https://github.com/enso-org/enso/pull/3349
[3361]: https://github.com/enso-org/enso/pull/3361
[3364]: https://github.com/enso-org/enso/pull/3364
[3373]: https://github.com/enso-org/enso/pull/3373
[3377]: https://github.com/enso-org/enso/pull/3377
[3366]: https://github.com/enso-org/enso/pull/3366
[3379]: https://github.com/enso-org/enso/pull/3379
[3381]: https://github.com/enso-org/enso/pull/3381
[3391]: https://github.com/enso-org/enso/pull/3391
[3383]: https://github.com/enso-org/enso/pull/3383
[3385]: https://github.com/enso-org/enso/pull/3385
[3392]: https://github.com/enso-org/enso/pull/3392
[3393]: https://github.com/enso-org/enso/pull/3393
[3390]: https://github.com/enso-org/enso/pull/3390
[3408]: https://github.com/enso-org/enso/pull/3408
[3415]: https://github.com/enso-org/enso/pull/3415
[3424]: https://github.com/enso-org/enso/pull/3424
[3425]: https://github.com/enso-org/enso/pull/3425
[3430]: https://github.com/enso-org/enso/pull/3430
[3442]: https://github.com/enso-org/enso/pull/3442
[3457]: https://github.com/enso-org/enso/pull/3457
[3455]: https://github.com/enso-org/enso/pull/3455
[3460]: https://github.com/enso-org/enso/pull/3460
[3462]: https://github.com/enso-org/enso/pull/3462
[3463]: https://github.com/enso-org/enso/pull/3463
[3472]: https://github.com/enso-org/enso/pull/3472
[3486]: https://github.com/enso-org/enso/pull/3486
[3478]: https://github.com/enso-org/enso/pull/3478
[3484]: https://github.com/enso-org/enso/pull/3484
[3502]: https://github.com/enso-org/enso/pull/3502
[3514]: https://github.com/enso-org/enso/pull/3514
[3515]: https://github.com/enso-org/enso/pull/3515
[3516]: https://github.com/enso-org/enso/pull/3516
[3517]: https://github.com/enso-org/enso/pull/3517
[3518]: https://github.com/enso-org/enso/pull/3518
[3519]: https://github.com/enso-org/enso/pull/3519
[3523]: https://github.com/enso-org/enso/pull/3523
[3528]: https://github.com/enso-org/enso/pull/3528
[3530]: https://github.com/enso-org/enso/pull/3530
[3542]: https://github.com/enso-org/enso/pull/3542
[3551]: https://github.com/enso-org/enso/pull/3551
[3552]: https://github.com/enso-org/enso/pull/3552
[3554]: https://github.com/enso-org/enso/pull/3554
[3558]: https://github.com/enso-org/enso/pull/3558
[3564]: https://github.com/enso-org/enso/pull/3564
[3574]: https://github.com/enso-org/enso/pull/3574
[3573]: https://github.com/enso-org/enso/pull/3573
[3583]: https://github.com/enso-org/enso/pull/3583
[3581]: https://github.com/enso-org/enso/pull/3581
[3588]: https://github.com/enso-org/enso/pull/3588
[3590]: https://github.com/enso-org/enso/pull/3590
[3593]: https://github.com/enso-org/enso/pull/3593
[3601]: https://github.com/enso-org/enso/pull/3601
[3617]: https://github.com/enso-org/enso/pull/3617
[3628]: https://github.com/enso-org/enso/pull/3628
[3629]: https://github.com/enso-org/enso/pull/3629
[3641]: https://github.com/enso-org/enso/pull/3641
[3643]: https://github.com/enso-org/enso/pull/3643
[3644]: https://github.com/enso-org/enso/pull/3644
[3645]: https://github.com/enso-org/enso/pull/3645
[3648]: https://github.com/enso-org/enso/pull/3648
[3665]: https://github.com/enso-org/enso/pull/3665
[3634]: https://github.com/enso-org/enso/pull/3634
[3667]: https://github.com/enso-org/enso/pull/3667
[3669]: https://github.com/enso-org/enso/pull/3669
[3647]: https://github.com/enso-org/enso/pull/3647

#### Enso Compiler

- [Added overloaded `from` conversions.][3227]
- [Upgraded to Graal VM 21.3.0][3258]
- [Added the ability to decorate values with warnings.][3248]
- [Fixed issues related to constructors' default arguments][3330]
- [Fixed compiler issue related to module cache.][3367]
- [Fixed execution of defaulted arguments of Atom Constructors][3358]
- [Converting Enso Date to java.time.LocalDate and back][3559]
- [Incremental Reparsing of a Simple Edits][3508]
- [Functions with all-defaulted arguments now execute automatically][3414]
- [Provide `tagValues` for function arguments in the language server][3422]
- [Delay construction of Truffle nodes to speed initialization][3429]
- [Frgaal compiler integration to allow for latest Java constructs][3421]
- [Support for Chrome developer tools --inspect option][3432]
- [Move Builtin Types and Methods definitions to stdlib][3363]
- [Reduce boilerplate by generating BuiltinMethod nodes from simple method
  signatures][3444]
- [Generate boilerplate classes related to error handling and varargs in
  builtins from method signatures][3454]
- [Avoid needless concatenations of warning/error messages][3465]
- [Added a full-blown DSL for builtins][3471]
- [Integration of Enso with Ideal Graph Visualizer][3533]
- [Lazy evaluation of RHS argument for || and &&][3492]
- [Drop Core implementation of IR][3512]
- [Replace `this` with `self`][3524]
- [Introduce a smaller version of the standard library, just for testing][3531]
- [Remove `here` and make method name resolution case-sensitive][3531]
- [Explicit `self`][3569]
- [Added benchmarking tool for the language server][3578]
- [Support module imports using a qualified name][3608]
- [Enable caching in visualisation functions][3618]
- [Update Scala compiler and libraries][3631]
- [Support importing module methods][3633]
- [Support Autosave for open buffers][3637]
- [Support pattern matching on constants][3641]
- [Builtin Date_Time, Time_Of_Day and Zone types for better polyglot
  support][3658]

[3227]: https://github.com/enso-org/enso/pull/3227
[3248]: https://github.com/enso-org/enso/pull/3248
[3258]: https://github.com/enso-org/enso/pull/3258
[3330]: https://github.com/enso-org/enso/pull/3330
[3358]: https://github.com/enso-org/enso/pull/3358
[3360]: https://github.com/enso-org/enso/pull/3360
[3367]: https://github.com/enso-org/enso/pull/3367
[3559]: https://github.com/enso-org/enso/pull/3559
[3508]: https://github.com/enso-org/enso/pull/3508
[3412]: https://github.com/enso-org/enso/pull/3412
[3414]: https://github.com/enso-org/enso/pull/3414
[3417]: https://github.com/enso-org/enso/pull/3417
[3422]: https://github.com/enso-org/enso/pull/3422
[3429]: https://github.com/enso-org/enso/pull/3429
[3421]: https://github.com/enso-org/enso/pull/3421
[3432]: https://github.com/enso-org/enso/pull/3432
[3363]: https://github.com/enso-org/enso/pull/3363
[3444]: https://github.com/enso-org/enso/pull/3444
[3453]: https://github.com/enso-org/enso/pull/3453
[3454]: https://github.com/enso-org/enso/pull/3454
[3461]: https://github.com/enso-org/enso/pull/3461
[3465]: https://github.com/enso-org/enso/pull/3465
[3471]: https://github.com/enso-org/enso/pull/3471
[3533]: https://github.com/enso-org/enso/pull/3533
[3492]: https://github.com/enso-org/enso/pull/3492
[3493]: https://github.com/enso-org/enso/pull/3493
[3505]: https://github.com/enso-org/enso/pull/3505
[3512]: https://github.com/enso-org/enso/pull/3512
[3524]: https://github.com/enso-org/enso/pull/3524
[3531]: https://github.com/enso-org/enso/pull/3531
[3562]: https://github.com/enso-org/enso/pull/3562
[3538]: https://github.com/enso-org/enso/pull/3538
[3569]: https://github.com/enso-org/enso/pull/3569
[3578]: https://github.com/enso-org/enso/pull/3578
[3618]: https://github.com/enso-org/enso/pull/3618
[3608]: https://github.com/enso-org/enso/pull/3608
[3608]: https://github.com/enso-org/enso/pull/3608
[3631]: https://github.com/enso-org/enso/pull/3631
[3633]: https://github.com/enso-org/enso/pull/3633
[3637]: https://github.com/enso-org/enso/pull/3637
[3641]: https://github.com/enso-org/enso/pull/3641
[3658]: https://github.com/enso-org/enso/pull/3658

# Enso 2.0.0-alpha.18 (2021-10-12)

<br/>![New Features](/docs/assets/tags/new_features.svg)

#### Enso Compiler

- [Updated Enso engine to version 0.2.30][engine-0.2.31]. If you're interested
  in the enhancements and fixes made to the Enso compiler, you can find their
  release notes
  [here](https://github.com/enso-org/enso/blob/develop/RELEASES.md).

<br/>![Bug Fixes](/docs/assets/tags/bug_fixes.svg)

#### Visual Environment

- [Fixed freezing after inactivity.][1776] When the IDE window was minimized or
  covered by other windows or invisible for any other reason for a duration
  around one minute or longer then it would often be frozen for some seconds on
  return. Now it is possible to interact with the IDE instantly, no matter how
  long it had been inactive.

<br/>

[1776]: https://github.com/enso-org/ide/pull/1776

# Enso 2.0.0-alpha.17 (2021-09-23)

<br/>![Bug Fixes](/docs/assets/tags/bug_fixes.svg)

#### Visual Environment

- [Correct handling of command-line flags.][1815] Command line arguments of the
  form `--backend=false` or `--backend false` are now handled as expected and
  turn off the "backend" option. The same fix has been applied to all other
  boolean command-line options as well.
- [Visualizations will be attached after project is ready.][1825] This addresses
  a rare issue when initially opened visualizations were automatically closed
  rather than filled with data.

<br/>

[1815]: https://github.com/enso-org/ide/pull/1815
[1825]: https://github.com/enso-org/ide/pull/1825

<br/>![New Features](/docs/assets/tags/new_features.svg)

#### Enso Compiler

- [Updated Enso engine to version 0.2.30][engine-0.2.30]. If you're interested
  in the enhancements and fixes made to the Enso compiler, you can find their
  release notes
  [here](https://github.com/enso-org/enso/blob/develop/RELEASES.md).

[engine-0.2.30]: https://github.com/enso-org/enso/blob/develop/RELEASES.md

# Enso 2.0.0-alpha.16 (2021-09-16)

<br/>![New Features](/docs/assets/tags/new_features.svg)

#### Visual Environment

- [Auto-layout for new nodes.][1755] When a node is selected and a new node gets
  created below using <kbd>Tab</kbd> then the new node is automatically
  positioned far enough to the right to find sufficient space and avoid
  overlapping with existing nodes.

[1755]: https://github.com/enso-org/ide/pull/1755

#### Enso Compiler

- [Updated Enso engine to version 0.2.29][engine-0.2.29]. If you're interested
  in the enhancements and fixes made to the Enso compiler, you can find their
  release notes
  [here](https://github.com/enso-org/enso/blob/develop/RELEASES.md).

[engine-0.2.29]: https://github.com/enso-org/enso/blob/develop/RELEASES.md

<br/>![Bug Fixes](/docs/assets/tags/bug_fixes.svg)

#### Visual Environment

- [Sharp rendering on screens with fractional pixel ratios.][1820]

[1820]: https://github.com/enso-org/ide/pull/1820

<br/>

# Enso 2.0.0-alpha.15 (2021-09-09)

<br/>![Bug Fixes](/docs/assets/tags/bug_fixes.svg)

#### Visual Environment

- [Fixed parsing of the `--no-data-gathering` command line option.][1831] Flag's
  name has been changed to `--data-gathering`, so now `--data-gathering=false`
  and `--data-gathering=true` are supported as well.

[1831]: https://github.com/enso-org/ide/pull/1831

# Enso 2.0.0-alpha.14 (2021-09-02)

<br/>![New Features](/docs/assets/tags/new_features.svg)

#### Visual Environment

- [Visualization previews are disabled.][1817] Previously, hovering over a
  node's output port for more than four seconds would temporarily reveal the
  node's visualization. This behavior is disabled now.

[1817]: https://github.com/enso-org/ide/pull/1817

#### Enso Compiler

- [Updated Enso engine to version 0.2.28][1829]. If you're interested in the
  enhancements and fixes made to the Enso compiler, you can find their release
  notes [here](https://github.com/enso-org/enso/blob/develop/RELEASES.md).

[1829]: https://github.com/enso-org/ide/pull/1829

# Enso 2.0.0-alpha.13 (2021-08-27)

<br/>![New Features](/docs/assets/tags/new_features.svg)

#### Enso Compiler

- [Updated Enso engine to version 0.2.27][1811]. If you're interested in the
  enhancements and fixes made to the Enso compiler, you can find their release
  notes [here](https://github.com/enso-org/enso/blob/develop/RELEASES.md).

[1811]: https://github.com/enso-org/ide/pull/1811

# Enso 2.0.0-alpha.12 (2021-08-13)

<br/>![New Features](/docs/assets/tags/new_features.svg)

#### Visual Environment

- [Improvements to visualization handling][1804]. These improvements are fixing
  possible performance issues around attaching and detaching visualizations.
- [GeoMap visualization will ignore points with `null` coordinates][1775]. Now
  the presence of such points in the dataset will not break initial map
  positioning.

#### Enso Compiler

- [Updated Enso engine to version 0.2.26][1801]. If you're interested in the
  enhancements and fixes made to the Enso compiler, you can find their release
  notes [here](https://github.com/enso-org/enso/blob/develop/RELEASES.md).

[1801]: https://github.com/enso-org/ide/pull/1801
[1775]: https://github.com/enso-org/ide/pull/1775
[1798]: https://github.com/enso-org/ide/pull/1798
[1804]: https://github.com/enso-org/ide/pull/1804

# Enso 2.0.0-alpha.11 (2021-08-09)

This update contains major performance improvements and exposes new privacy user
settings. We will work towards stabilizing it in the next weeks in order to make
these updates be shipped in a stable release before the end of the year.

<br/>![New Features](/docs/assets/tags/new_features.svg)

#### Visual Environment

- [New look of open project dialog][1700]. Now it has a "Open project" title at
  the top.
- [Documentation coments are displayed next to the nodes.][1744].

#### Enso Compiler

- [Updated Enso engine to version 0.2.22][1762]. If you are interested in the
  enhancements and fixes made to the Enso compiler, you can find out more
  details in
  [the engine release notes](https://github.com/enso-org/enso/blob/develop/RELEASES.md).

<br/>![Bug Fixes](/docs/assets/tags/bug_fixes.svg)

#### Visual Environment

- [Fixed a bug where edited node expression was sometimes altered.][1743] When
  editing node expression, the changes were occasionally reverted, or the
  grayed-out parameter names were added to the actual expression. <br/>

[1700]: https://github.com/enso-org/ide/pull/1700
[1742]: https://github.com/enso-org/ide/pull/1742
[1726]: https://github.com/enso-org/ide/pull/1762
[1743]: https://github.com/enso-org/ide/pull/1743
[1744]: https://github.com/enso-org/ide/pull/1744

# Enso 2.0.0-alpha.10 (2021-07-23)

<br/>![New Features](/docs/assets/tags/new_features.svg)

#### Enso Compiler

- [Updated Enso engine to version 0.2.15][1710]. If you're interested in the
  enhancements and fixes made to the Enso compiler, you can find out more
  details in
  [the engine release notes](https://github.com/enso-org/enso/blob/develop/RELEASES.md).

<br/>

[1710]: https://github.com/enso-org/ide/pull/1710

# Enso 2.0.0-alpha.9 (2021-07-16)

<br/>![New Features](/docs/assets/tags/new_features.svg)

#### Visual Environment

- [Improved undo-redo][1653]. Node selection, enabling/disabling visualisations
  and entering a node are now affected by undo/redo and are restored on project
  startup.

<br/>

[1640]: https://github.com/enso-org/ide/pull/1653

# Enso 2.0.0-alpha.8 (2021-06-09)

<br/>![New Features](/docs/assets/tags/new_features.svg)

#### Enso Compiler

- [Updated Enso engine to version 0.2.12][1640]. If you're interested in the
  enhancements and fixes made to the Enso compiler, you can find out more
  details in
  [the engine release notes](https://github.com/enso-org/enso/blob/develop/RELEASES.md).

[1640]: https://github.com/enso-org/ide/pull/1640

<br/>

# Enso 2.0.0-alpha.7 (2021-06-06)

<br/>![New Features](/docs/assets/tags/new_features.svg)

#### Visual Environment

- [User Authentication][1653]. Users can sign in to Enso using Google, GitHub or
  email accounts.

<br/>![Bug Fixes](/docs/assets/tags/bug_fixes.svg)

#### Visual Environment

- [Fix node selection bug ][1664]. Fix nodes not being deselected correctly in
  some circumstances. This would lead to nodes moving too fast when dragged
  [1650] or the internal state of the project being inconsistent [1626].

[1653]: https://github.com/enso-org/ide/pull/1653
[1664]: https://github.com/enso-org/ide/pull/1664

<br/>

# Enso 2.0.0-alpha.6 (2021-06-28)

<br/>![New Features](/docs/assets/tags/new_features.svg)

#### Visual Environment

- [Profling mode.][1546] The IDE contains a profiling mode now which can be
  entered through a button in the top-right corner or through the keybinding
  <kbd>ctrl</kbd>+<kbd>p</kbd>. This mode does not display any information yet.
  In the future, it will display the running times of nodes and maybe more
  useful statistics.
- [Area selection][1588]. You can now select multiple nodes at once. Just click
  and drag on the background of your graph and see the beauty of the area
  selection appear.
- [Opening projects in application graphical interface][1587]. Press `cmd`+`o`
  to bring the list of projects. Select a project on the list to open it.
- [Initial support for undo-redo][1602]. Press <kbd>cmd</kbd>+<kbd>z</kbd> to
  undo last action and <kbd>cmd</kbd>+<kbd>z</kbd> to redo last undone action.
  This version of undo redo does not have proper support for text editor and
  undoing UI changes (like selecting nodes).

#### EnsoGL (rendering engine)

<br/>![Bug Fixes](/docs/assets/tags/bug_fixes.svg)

#### Visual Environment

- [Nodes in graph no longer overlap panels][1577]. The Searcher, project name,
  breadcrumbs and status bar are displayed "above" nodes.

#### Enso Compiler

[1588]: https://github.com/enso-org/ide/pull/1588
[1577]: https://github.com/enso-org/ide/pull/1577
[1587]: https://github.com/enso-org/ide/pull/1587
[1602]: https://github.com/enso-org/ide/pull/1602
[1602]: https://github.com/enso-org/ide/pull/1664
[1602]: https://github.com/enso-org/ide/pull/1650
[1602]: https://github.com/enso-org/ide/pull/1626

# Enso 2.0.0-alpha.5 (2021-05-14)

<br/>![New Features](/docs/assets/tags/new_features.svg)

#### Visual Environment

- [Create New Project action in Searcher][1566]. When you bring the searcher
  with tab having no node selected, a new action will be available next to the
  examples and code suggestions: `Create New Project`. When you choose it by
  clicking with mouse or selecting and pressing enter, a new unnamed project
  will be created and opened in the application. Then you can give a name to
  this project.
- [Signed builds.][1366] Our builds are signed and will avoid warnings from the
  operating system about being untrusted.

#### EnsoGL (rendering engine)

- [Components for picking numbers and ranges.][1524]. We now have some internal
  re-usable UI components for selecting numbers or a range. Stay tuned for them
  appearing in the IDE.

<br/>![Bug Fixes](/docs/assets/tags/bug_fixes.svg)

#### Visual Environment

- [Delete key will delete selected nodes][1538]. Only the non-intuitive
  backspace key was assigned to this action before.
- [It is possible to move around after deleting a node with a selected
  visualization][1556]. Deleting a node while its attached visualization was
  selected made it impossible to pan or zoom around the stage afterwards. This
  error is fixed now.
- [Fixed an internal error that would make the IDE fail on some browser.][1561].
  Instead of crashing on browser that don't support the feature we use, we are
  now just start a little bit slower.

#### Enso Compiler

- [Updated Enso engine to version 0.2.11][1541].

If you're interested in the enhancements and fixes made to the Enso compiler,
you can find their release notes
[here](https://github.com/enso-org/enso/blob/develop/RELEASES.md).

[1366]: https://github.com/enso-org/ide/pull/1366
[1541]: https://github.com/enso-org/ide/pull/1541
[1538]: https://github.com/enso-org/ide/pull/1538
[1524]: https://github.com/enso-org/ide/pull/1524
[1556]: https://github.com/enso-org/ide/pull/1556
[1561]: https://github.com/enso-org/ide/pull/1561
[1566]: https://github.com/enso-org/ide/pull/1566

<br/>

# Enso 2.0.0-alpha.4 (2021-05-04)

<br/>![New Features](/docs/assets/tags/new_features.svg)

#### Visual Environment

- [Window management buttons.][1511]. The IDE now has components for
  "fullscreen" and "close" buttons. They will when running IDE in a cloud
  environment where no native window buttons are available.
- [Customizable backend options][1531]. When invoking Enso IDE through command
  line interface, it is possible to add the `--` argument separator. All
  arguments following the separator will be passed to the backend.
- [Added `--verbose` parameter][1531]. If `--verbose` is given as command line
  argument, the IDE and the backend will produce more detailed logs.

<br/>![Bug Fixes](/docs/assets/tags/bug_fixes.svg)

#### Visual Environment

- [Some command line arguments were not applied correctly in the IDE][1536].
  Some arguments were not passed correctly to the IDE leading to erroneous
  behavior or appearance of the electron app. This is now fixed.

#### Enso Compiler

If you're interested in the enhancements and fixes made to the Enso compiler,
you can find their release notes
[here](https://github.com/enso-org/enso/blob/develop/RELEASES.md).

[1511]: https://github.com/enso-org/ide/pull/1511
[1536]: https://github.com/enso-org/ide/pull/1536
[1531]: https://github.com/enso-org/ide/pull/1531

<br/>

# Enso 2.0.0-alpha.3 (2020-04-13)

<br/>![New Learning Resources](/docs/assets/tags/new_learning_resources.svg)

<br/>![New Features](/docs/assets/tags/new_features.svg)

#### Visual Environment

- [The status bar reports connectivity issues][1316]. The IDE maintains a
  connection to the Enso Language Server. If this connection is lost, any
  unsaved and further work will be lost. In this build we have added a
  notification in the status bar to signal that the connection has been lost and
  that the IDE must be restarted. In future, the IDE will try to automatically
  reconnect.
- [Visualizations can now be maximised to fill the screen][1355] by selecting
  the node and pressing space twice. To quit this view, press space again.
- [Visualizations are previewed when you hover over an output port.][1363] There
  is now a quick preview for visualizations and error descriptions. Hovering
  over a node output will first show a tooltip with the type information and
  then, after some time, will show the visualization of the node. This preview
  visualization will be located above other nodes, whereas the normal view, will
  be shown below nodes. Errors will show the preview visualization immediately.
  Nodes without type information will also show the visualization immediately.
  You can enter a quick preview mode by pressing ctrl (or command on macOS),
  which will show the preview visualization immediately when hovering above a
  node's output port.
- [Database Visualizations][1335]. Visualizations for the Database library have
  been added. The Table visualization now automatically executes the underlying
  query to display its results as a table. In addition, the SQL Query
  visualization allows the user to see the query that is going to be run against
  the database.
- [Histogram and Scatter Plot now support Dataframes.][1377] The `Table` and
  `Column` datatypes are properly visualized. Scatter Plot can display points of
  different colors, shapes and sizes, all as defined by the data within the
  `Table`.
- [Many small visual improvements.][1419] See the source issue for more details.
- The dark theme is officially supported now. You can start the IDE with the
  `--theme=dark` option to enable it.
- You can hide the node labels with the `--no-node-labels` option. This is
  useful when creating demo videos.
- [Added a Heatmap visualization.][1438] Just as for the Scatter Plot, it
  supports visualizing `Table`, but also `Vector`.
- [Add a background to the status bar][1447].
- [Display breadcrumbs behind nodes and other objects][1471].
- [Image visualization.][1367]. Visualizations for the Enso Image library. Now
  you can display the `Image` type and a string with an image encoded in base64.
  The histogram visualization has been adjusted, allowing you to display the
  values of the precomputed bins, which is useful when the dataset is relatively
  big, and it's cheaper to send the precomputed bins rather than the entire
  dataset.
- [Output type labels.][1427] The labels, that show the output type of a node on
  hover, appear now in a fixed position right below the node, instead of a
  pop-up, as they did before.

<br/>![Bug Fixes](/docs/assets/tags/bug_fixes.svg)

#### Visual Environment

- [Not adding spurious imports][1209]. Fixed cases where the IDE was adding
  unnecessary library imports when selecting hints from the node searcher. This
  makes the generated textual code much easier to read, and reduces the
  likelihood of accidental name collisions.
- [Hovering over an output port shows a pop-up with the result type of a
  node][1312]. This allows easy discovery of the result type of a node, which
  can help with both debugging and development.
- [Visualizations can define the context for preprocessor evaluation][1291].
  Users can now decide which module's context should be used for visualization
  preprocessor. This allows providing visualizations with standard library
  functionalities or defining utilities that are shared between multiple
  visualizations.
- [Fixed an issue with multiple instances of the IDE running.][1314] This fixes
  an issue where multiple instances of the IDE (or even other applications)
  could lead to the IDE not working.
- [Allow JS to log arbitrary objects.][1313] Previously using `console.log` in a
  visualisation or during development would crash the IDE. Now it correctly logs
  the string representation of the object. This is great for debugging custom
  visualizations.
- [Fix the mouse cursor offset on systems with fractional display
  scaling][1064]. The cursor now works with any display scaling, instead of
  there being an offset between the visible cursor and the cursor selection.
- [Disable area selection][1318]. The area selection was visible despite being
  non-functional. To avoid confusion, area selection has been disabled until it
  is [correctly implemented][479].
- [Fix an error after adding a node][1332]. Sometimes, after picking a
  suggestion, the inserted node was spuriously annotated with "The name could
  not be found" error.
- [Handle syntax errors in custom-defined visualizations][1341]. The IDE is now
  able to run properly, even if some of the custom visualizations inside a
  project contain syntax errors.
- [Fix issues with pasting multi-line text into single-line text fields][1348].
  The line in the copied text will be inserted and all additional lines will be
  ignored.
- [Users can opt out of anonymous data gathering.][1328] This can be done with
  the `--no-data-gathering` command-line flag when starting the IDE.
- [Provide a theming API for JavaScript visualizations][1358]. It is now
  possible to use the Enso theming engine while developing custom visualizations
  in JavaScript. You can query it for all IDE colors, including the colors used
  to represent types.
- [You can now start the IDE service without a window again.][1353] The command
  line argument `--no-window` now starts all the required backend services
  again, and prints the port on the command line. This allows you to open the
  IDE in a web browser of your choice.
- [JS visualizations have gestures consistent with the IDE][1291]. Panning and
  zooming now works just as expected using both a trackpad and mouse.
- [Running `watch` command works on first try.][1395]. Running the build command
  `run watch` would fail if it was run as the first command on a clean
  repository. This now works.
- [The `inputType` field of visualizations is actually taken into
  consideration][1384]. The visualization chooser shows only the entries that
  work properly for the node's output type.
- [Fix applying the output of the selected node to the expression of a new
  node][1385]. For example, having selected a node with `Table` output and
  adding a new node with expression `at "x" == "y"`, the selected node was
  applied to the right side of `==`: `at "x" == operator1."y"` instead of
  `operator1.at "x" == "y"`.
- [`Enso_Project.data` is visible in the searcher][1393].
- [The Geo Map visualization recognizes columns regardless of the case of their
  name][1392]. This allows visualizing tables with columns like `LONGITUDE` or
  `Longitude`, where previously only `longitude` was recognized.
- [It is possible now to switch themes][1390]. Additionally, the theme manager
  was integrated with the FRP event engine, which has been a long-standing issue
  in the IDE. Themes management was exposed to JavaScript with the
  `window.theme` variable. It is even possible to change and develop themes live
  by editing theme variables directly in the Chrome Inspector. Use the following
  command to give this a go:
  `theme.snapshot("t1"); theme.get("t1").interactiveMode()`.
- [The active visualization is highlighted.][1412] Now it is clearly visible
  when the mouse events are passed to the visualization.
- [Fixed an issue where projects containing certain language constructs failed
  to load.][1413]
- [Fixed a case where IDE could lose connection to the backend after some
  time.][1428]
- [Improved the performance of the graph editor, particularly when opening a
  project for the first time.][1445]

#### EnsoGL (rendering engine)

- [Unified shadow generation][1411]. Added a toolset to create shadows for
  arbitrary UI components.

#### Enso Compiler

If you're interested in the enhancements and fixes made to the Enso compiler,
you can find their release notes
[here](https://github.com/enso-org/enso/blob/develop/RELEASES.md#enso-0210-2021-04-07).

[1064]: https://github.com/enso-org/ide/pull/1064
[1209]: https://github.com/enso-org/ide/pull/1209
[1291]: https://github.com/enso-org/ide/pull/1291
[1311]: https://github.com/enso-org/ide/pull/1311
[1313]: https://github.com/enso-org/ide/pull/1313
[1314]: https://github.com/enso-org/ide/pull/1314
[1316]: https://github.com/enso-org/ide/pull/1316
[1318]: https://github.com/enso-org/ide/pull/1318
[1328]: https://github.com/enso-org/ide/pull/1328
[1355]: https://github.com/enso-org/ide/pull/1355
[1332]: https://github.com/enso-org/ide/pull/1332
[1341]: https://github.com/enso-org/ide/pull/1341
[1341]: https://github.com/enso-org/ide/pull/1341
[1348]: https://github.com/enso-org/ide/pull/1348
[1353]: https://github.com/enso-org/ide/pull/1353
[1395]: https://github.com/enso-org/ide/pull/1395
[1363]: https://github.com/enso-org/ide/pull/1363
[1384]: https://github.com/enso-org/ide/pull/1384
[1385]: https://github.com/enso-org/ide/pull/1385
[1390]: https://github.com/enso-org/ide/pull/1390
[1392]: https://github.com/enso-org/ide/pull/1392
[1393]: https://github.com/enso-org/ide/pull/1393
[479]: https://github.com/enso-org/ide/issues/479
[1335]: https://github.com/enso-org/ide/pull/1335
[1358]: https://github.com/enso-org/ide/pull/1358
[1377]: https://github.com/enso-org/ide/pull/1377
[1411]: https://github.com/enso-org/ide/pull/1411
[1412]: https://github.com/enso-org/ide/pull/1412
[1419]: https://github.com/enso-org/ide/pull/1419
[1413]: https://github.com/enso-org/ide/pull/1413
[1428]: https://github.com/enso-org/ide/pull/1428
[1438]: https://github.com/enso-org/ide/pull/1438
[1367]: https://github.com/enso-org/ide/pull/1367
[1445]: https://github.com/enso-org/ide/pull/1445
[1447]: https://github.com/enso-org/ide/pull/1447
[1471]: https://github.com/enso-org/ide/pull/1471
[1511]: https://github.com/enso-org/ide/pull/1511

<br/>

# Enso 2.0.0-alpha.2 (2020-03-04)

This is a release focused on bug-fixing, stability, and performance. It improves
the performance of workflows and visualizations, and improves the look and feel
of the graphical interface. In addition, the graphical interface now informs the
users about errors and where they originate.

<br/>![New Learning Resources](/docs/assets/tags/new_learning_resources.svg)

- [Learn how to define custom data visualizations in
  Enso][podcast-custom-visualizations].
- [Learn how to use Java libraries in Enso, to build a
  webserver][podcast-java-interop].
- [Learn how to use Javascript libraries in Enso, to build custom server-side
  website rendering][podcast-http-server].
- [Discover why Enso Compiler is so fast and how it was built to support a
  dual-representation language][podcast-compiler-internals].
- [Learn more about the vision behind Enso and about its planned
  future][podcast-future-of-enso].

<br/>![New Features](/docs/assets/tags/new_features.svg)

#### Visual Environment

- [Errors in workflows are now displayed in the graphical interface][1215].
  Previously, these errors were silently skipped, which was non-intuitive and
  hard to understand. Now, the IDE displays both dataflow errors and panics in a
  nice and descriptive fashion.
- [Added geographic map support for Tables (data frames).][1187] Tables that
  have `latitude`, `longitude`, and optionally `label` columns can now be shown
  as points on a map.
- [Added a shortcut for live reloading of visualization files.][1190] This
  drastically improves how quickly new visualizations can be tested during their
  development. This is _currently_ limited in that, after reloading
  visualization definitions, the currently visible visualizations must be
  switched to another and switched back to refresh their content. See the [video
  podcast about building custom visualizations][podcast-custom-visualizations]
  to learn more.
- [Added a visual indicator of the ongoing standard library compilation][1264].
  Currently, each time IDE is started, the backend needs to compile the standard
  library before it can provide IDE with type information and values. Because of
  that, not all functionalities are ready to work directly after starting the
  IDE. Now, there is a visible indication of the ongoing background process.
- [Added the ability to reposition visualisations.][1096] There is now an icon
  in the visualization action bar that allows dragging the visualization away
  from a node. Once the visualization has been moved, another icon appears that
  can pin the visualization back to the node.
- [There is now an API to show Version Control System (like Git) status for
  nodes][1160].

<br/>![Bug Fixes](/docs/assets/tags/bug_fixes.svg)

#### Visual Environment

- [You can now use the table visualization to display data frames][1181]. Please
  note, that large tables will get truncated to 2000 entries. This limitation
  will be lifted in future releases.
- [Performance improvements during visual workflow][1067]. Nodes added with the
  searcher will have their values automatically assigned to newly generated
  variables, which allows the Enso Engine to cache intermediate values and hence
  improve visualization performance.
- [Minor documentation rendering fixes][1098]. Fixed cases where text would be
  misinterpreted as a tag, added support for new tag types, added support for
  more common characters, properly renders overflowing text.
- [Improved handling of projects created with other IDE versions][1214]. The IDE
  is now better at dealing with incompatible metadata in files, which stores
  node visual position information, the history of chosen searcher suggestions,
  etc. This will allow IDE to correctly open projects that were created using a
  different IDE version and prevent unnecessary loss of metadata.
- Pressing and holding up and down arrow keys make the list view selection move
  continuously.
- The shortcuts to close the application and to toggle the developer tools at
  runtime now work on all supported platforms.
- [The loading progress indicator remains visible while IDE initializes][1237].
  Previously the loading progress indicator completed too quickly and stopped
  spinning before the IDE was ready. Now it stays active, giving a visual
  indication that the initialization is still in progress.
- [Fixed visual glitch where a node's text was displayed as white on a white
  background][1264]. Most notably this occurred with the output node of a
  function generated using the node collapse refactoring.
- Many visual glitches were fixed, including small "pixel-like" artifacts
  appearing on the screen.
- [Several parser improvements][1274]. The parser used in the IDE has been
  updated to the latest version. This resolves several issues with language
  constructs like `import`, lambdas, and parentheses, whereupon typing certain
  text the edit could be automatically reverted.
- [The auto-import functionality was improved][1279]. Libraries' `Main` modules
  are omitted in expressions inserted by the searcher. For example, the `point`
  method of `Geo` library will be displayed as `Geo.point` and will insert
  import `Geo` instead of `Geo.Main`.
- Cursors in text editors behave correctly now (they are not affected by scene
  pan and zoom). This was possible because of the new multi-camera management
  system implemented in EnsoGL.
- [Fixed method names highlighted in pink.][1408] There was a bug introduced
  after one of the latest Engine updates, that sent `Unresolved_symbol` types,
  which made all methods pink. This is fixed now.

#### EnsoGL (rendering engine)

- A new multi-camera management system, allowing the same shape systems to be
  rendered on different layers from different cameras. The implementation
  automatically caches the same shape system definitions per scene layer in
  order to minimize the amount of WebGL draw calls and hence improve
  performance.
- A new depth-ordering mechanism for symbols and shapes. It is now possible to
  define depth order dependencies between symbols, shapes, and shape systems.
- Various performance improvements, especially for the text rendering engine.
- Display objects handle visibility correctly now. Display objects are not
  visible by default and need to be attached to a visible parent to be shown on
  the screen.

#### Enso Compiler

If you're interested in the enhancements and fixes made to the Enso compiler,
you can find their release notes
[here](https://github.com/enso-org/enso/blob/develop/RELEASES.md#enso-026-2021-03-02).

[1067]: https://github.com/enso-org/ide/pull/1067
[1096]: https://github.com/enso-org/ide/pull/1096
[1098]: https://github.com/enso-org/ide/pull/1098
[1181]: https://github.com/enso-org/ide/pull/1181
[1215]: https://github.com/enso-org/ide/pull/1215
[1160]: https://github.com/enso-org/ide/pull/1160
[1190]: https://github.com/enso-org/ide/pull/1190
[1187]: https://github.com/enso-org/ide/pull/1187
[1068]: https://github.com/enso-org/ide/pull/1068
[1214]: https://github.com/enso-org/ide/pull/1214
[1237]: https://github.com/enso-org/ide/pull/1237
[1264]: https://github.com/enso-org/ide/pull/1264
[1274]: https://github.com/enso-org/ide/pull/1274
[1279]: https://github.com/enso-org/ide/pull/1279
[podcast-java-interop]:
  https://www.youtube.com/watch?v=bcpOEX1x06I&t=468s&ab_channel=Enso
[podcast-compiler-internals]:
  https://www.youtube.com/watch?v=BibjcUjdkO4&ab_channel=Enso
[podcast-custom-visualizations]:
  https://www.youtube.com/watch?v=wFkh5LgAZTs&t=5439s&ab_channel=Enso
[podcast-http-server]:
  https://www.youtube.com/watch?v=BYUAL4ksEgY&ab_channel=Enso
[podcast-future-of-enso]:
  https://www.youtube.com/watch?v=rF8DuJPOfTs&t=1863s&ab_channel=Enso
[1312]: https://github.com/enso-org/ide/pull/1312
[1408]: https://github.com/enso-org/ide/pull/1408

<br/>

# Enso 2.0.0-alpha.1 (2020-01-26)

This is the first release of Enso, a general-purpose programming language and
environment for interactive data processing. It is a tool that spans the entire
stack, going from high-level visualization and communication to the nitty-gritty
of backend services, all in a single language.

<br/>![Release Notes](/docs/assets/tags/release_notes.svg)

#### Anonymous Data Collection

Please note that this release collects anonymous usage data which will be used
to improve Enso and prepare it for a stable release. We will switch to opt-in
data collection in stable version releases. The usage data will not contain your
code (expressions above nodes), however, reported errors may contain brief
snippets of out of context code that specifically leads to the error, like "the
method 'foo' does not exist on Number". The following data will be collected:

- Session length.
- Graph editing events (node create, dele, position change, connect, disconnect,
  collapse, edit start, edit end). This will not include any information about
  node expressions used.
- Navigation events (camera movement, scope change).
- Visualization events (visualization open, close, switch). This will not
  include any information about the displayed data nor the rendered
  visualization itself.
- Project management events (project open, close, rename).
- Errors (IDE crashes, WASM panics, Project Manager errors, Language Server
  errors, Compiler errors).
- Performance statistics (minimum, maximum, average GUI refresh rate).<|MERGE_RESOLUTION|>--- conflicted
+++ resolved
@@ -60,11 +60,8 @@
   could cause issues with starting further IDE instances.
 - [New nodes are created in the project source when the searcher is opened  
   and a new node is created.][3645]
-<<<<<<< HEAD
 - [Proper Polyglot Vector and Array Support][3667]
-=======
 - [Visualization of long textual values improved][3665]
->>>>>>> d4b4a31d
 
 #### EnsoGL (rendering engine)
 
