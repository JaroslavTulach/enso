--- conflicted
+++ resolved
@@ -1,15 +1,9 @@
-<<<<<<< HEAD
-use enso_gui::view::graph_editor::NodeSource;
-use enso_integration_test::prelude::*;
-=======
 use enso_integration_test::prelude::*;
 
 use approx::assert_abs_diff_eq;
 use enso_web::sleep;
 use ensogl::display::navigation::navigator::ZoomEvent;
 use std::time::Duration;
->>>>>>> 25be140d
-
 use ordered_float::OrderedFloat;
 
 wasm_bindgen_test::wasm_bindgen_test_configure!(run_in_browser);
@@ -72,7 +66,41 @@
 }
 
 #[wasm_bindgen_test]
-<<<<<<< HEAD
+async fn zooming() {
+    let test = IntegrationTestOnNewProject::setup().await;
+    let project = test.project_view();
+    let graph_editor = test.graph_editor();
+    let camera = test.ide.ensogl_app.display.scene().layers.main.camera();
+    let navigator = &graph_editor.model.navigator;
+
+    let zoom_on_center = |amount: f32| ZoomEvent { focus: Vector2(0.0, 0.0), amount };
+    let zoom_duration_ms = Duration::from_millis(1000);
+
+    // Without debug mode
+    navigator.emit_zoom_event(zoom_on_center(-1.0));
+    sleep(zoom_duration_ms).await;
+    assert_abs_diff_eq!(camera.zoom(), 1.0, epsilon = 0.001);
+    navigator.emit_zoom_event(zoom_on_center(1.0));
+    sleep(zoom_duration_ms).await;
+    assert!(camera.zoom() < 1.0, "Camera zoom {} must be less than 1.0", camera.zoom());
+    navigator.emit_zoom_event(zoom_on_center(-2.0));
+    sleep(zoom_duration_ms).await;
+    assert_abs_diff_eq!(camera.zoom(), 1.0, epsilon = 0.001);
+
+    // With debug mode
+    project.enable_debug_mode();
+    navigator.emit_zoom_event(zoom_on_center(-1.0));
+    sleep(zoom_duration_ms).await;
+    assert!(camera.zoom() > 1.0, "Camera zoom {} must be greater than 1.0", camera.zoom());
+    navigator.emit_zoom_event(zoom_on_center(5.0));
+    sleep(zoom_duration_ms).await;
+    assert!(camera.zoom() < 1.0, "Camera zoom {} must be less than 1.0", camera.zoom());
+    navigator.emit_zoom_event(zoom_on_center(-5.0));
+    sleep(zoom_duration_ms).await;
+    assert!(camera.zoom() > 1.0, "Camera zoom {} must be greater than 1.0", camera.zoom());
+}
+
+#[wasm_bindgen_test]
 async fn adding_node_with_add_node_button() {
     let test = IntegrationTestOnNewProject::setup().await;
     let project = test.project_view();
@@ -114,38 +142,4 @@
     let node_position = graph_editor.model.get_node_position(node_id3).expect("Node was not added");
     let center_of_screen = test.ide.ensogl_app.display.scene().screen_to_scene_coordinates(Vector3(0.0, 0.0, 0.0));
     assert_eq!(node_position.xy(), center_of_screen.xy());
-=======
-async fn zooming() {
-    let test = IntegrationTestOnNewProject::setup().await;
-    let project = test.project_view();
-    let graph_editor = test.graph_editor();
-    let camera = test.ide.ensogl_app.display.scene().layers.main.camera();
-    let navigator = &graph_editor.model.navigator;
-
-    let zoom_on_center = |amount: f32| ZoomEvent { focus: Vector2(0.0, 0.0), amount };
-    let zoom_duration_ms = Duration::from_millis(1000);
-
-    // Without debug mode
-    navigator.emit_zoom_event(zoom_on_center(-1.0));
-    sleep(zoom_duration_ms).await;
-    assert_abs_diff_eq!(camera.zoom(), 1.0, epsilon = 0.001);
-    navigator.emit_zoom_event(zoom_on_center(1.0));
-    sleep(zoom_duration_ms).await;
-    assert!(camera.zoom() < 1.0, "Camera zoom {} must be less than 1.0", camera.zoom());
-    navigator.emit_zoom_event(zoom_on_center(-2.0));
-    sleep(zoom_duration_ms).await;
-    assert_abs_diff_eq!(camera.zoom(), 1.0, epsilon = 0.001);
-
-    // With debug mode
-    project.enable_debug_mode();
-    navigator.emit_zoom_event(zoom_on_center(-1.0));
-    sleep(zoom_duration_ms).await;
-    assert!(camera.zoom() > 1.0, "Camera zoom {} must be greater than 1.0", camera.zoom());
-    navigator.emit_zoom_event(zoom_on_center(5.0));
-    sleep(zoom_duration_ms).await;
-    assert!(camera.zoom() < 1.0, "Camera zoom {} must be less than 1.0", camera.zoom());
-    navigator.emit_zoom_event(zoom_on_center(-5.0));
-    sleep(zoom_duration_ms).await;
-    assert!(camera.zoom() > 1.0, "Camera zoom {} must be greater than 1.0", camera.zoom());
->>>>>>> 25be140d
-}+}
