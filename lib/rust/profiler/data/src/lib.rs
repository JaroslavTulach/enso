--- conflicted
+++ resolved
@@ -106,15 +106,13 @@
 use std::error;
 use std::fmt;
 
-<<<<<<< HEAD
-pub mod aggregate;
-=======
+
 
 // ==============
 // === Export ===
 // ==============
 
->>>>>>> e9f3b232
+pub mod aggregate;
 pub mod parse;
 
 
