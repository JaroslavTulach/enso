--- conflicted
+++ resolved
@@ -490,11 +490,7 @@
     /// all parts of Node Searcher will use ensogl primitives instead of DOM objects for rendering.
     pub node_searcher: DomScene,
     /// The WebGL scene layer.
-<<<<<<< HEAD
     pub canvas:            web_sys::HtmlCanvasElement,
-=======
-    pub canvas:         web::HtmlCanvasElement,
->>>>>>> e5af1c5d
 }
 
 impl DomLayers {
@@ -528,18 +524,13 @@
 
         let node_searcher = DomScene::new(logger);
         node_searcher.dom.set_class_name("node-searcher");
-        node_searcher.dom.set_style_or_warn("z-index", "4", logger);
-        dom.append_or_panic(&node_searcher.dom);
+        node_searcher.dom.set_style_or_warn("z-index", "4");
+        dom.append_or_warn(&node_searcher.dom);
 
         let front = DomScene::new(logger);
         front.dom.set_class_name("front");
-<<<<<<< HEAD
-        front.dom.set_style_or_warn("z-index", "5", logger);
-        dom.append_or_panic(&front.dom);
-=======
-        front.dom.set_style_or_warn("z-index", "4");
+        front.dom.set_style_or_warn("z-index", "5");
         dom.append_or_warn(&front.dom);
->>>>>>> e5af1c5d
 
         Self { back, welcome_screen, fullscreen_vis, front, node_searcher, canvas }
     }
