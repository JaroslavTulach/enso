--- conflicted
+++ resolved
@@ -351,18 +351,12 @@
         self.mouse_move = Some(listener);
     }
 
-<<<<<<< HEAD
-=======
     /// Emit zoom event. This function could be used in the tests to simulate user interactions.
->>>>>>> 25be140d
     pub fn emit_zoom_event(&self, event: ZoomEvent) {
         self.data.on_zoom(event);
     }
 
-<<<<<<< HEAD
-=======
     /// Emit pan event. This function could be used in the tests to simulate user interactions.
->>>>>>> 25be140d
     pub fn emit_pan_event(&self, event: PanEvent) {
         self.data.on_pan(event);
     }
