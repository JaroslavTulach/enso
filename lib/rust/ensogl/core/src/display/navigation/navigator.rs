mod events;

pub use crate::display::navigation::navigator::events::PanEvent;
pub use crate::display::navigation::navigator::events::ZoomEvent;

use crate::prelude::*;

use crate::animation::physics;
use crate::control::callback;
use crate::display::camera::Camera2d;
use crate::display::navigation::navigator::events::NavigatorEvents;
use crate::display::object::traits::*;
use crate::display::Scene;



// =================
// === Constants ===
// =================

/// Default maximum zoom factor (100x). This value can be changed by
/// [`NavigatorModel::set_max_zoom`].
const DEFAULT_MAX_ZOOM: f32 = 100.0;
/// Default minimum zoom factor (0.15x).
const MIN_ZOOM: f32 = 0.001;



// ======================
// === NavigatorModel ===
// ======================

/// Navigator enables camera navigation with mouse interactions.
#[derive(Debug)]
pub struct NavigatorModel {
    events:          NavigatorEvents,
    simulator:       physics::inertia::DynSimulator<Vector3>,
    resize_callback: callback::Handle,
    zoom_speed:      SharedSwitch<f32>,
    pan_speed:       SharedSwitch<f32>,
    /// Indicates whether events handled the navigator should be stopped from propagating further
    /// after being handled by the Navigator.
    disable_events:  Rc<Cell<bool>>,
    max_zoom:        Rc<Cell<Option<f32>>>,
}

impl NavigatorModel {
    pub fn new(scene: &Scene, camera: &Camera2d) -> Self {
        let zoom_speed = Rc::new(Cell::new(Switch::On(10.0 / 1000.0)));
        let pan_speed = Rc::new(Cell::new(Switch::On(1.0)));
        let disable_events = Rc::new(Cell::new(true));
        let max_zoom: Rc<Cell<_>> = default();
        let (simulator, resize_callback, events) = Self::start_navigator_events(
            scene,
            camera,
            zoom_speed.clone_ref(),
            pan_speed.clone_ref(),
            disable_events.clone_ref(),
            max_zoom.clone_ref(),
        );
<<<<<<< HEAD
        Self {
            events: _events,
            simulator,
            resize_callback,
            zoom_speed,
            pan_speed,
            disable_events,
            max_zoom,
        }
=======
        Self { events, simulator, resize_callback, zoom_speed, pan_speed, disable_events, max_zoom }
>>>>>>> 25be140d
    }

    fn create_simulator(camera: &Camera2d) -> physics::inertia::DynSimulator<Vector3> {
        let camera_ref = camera.clone_ref();
        let on_step = Box::new(move |p: Vector3| camera_ref.set_position(p));
        let simulator = physics::inertia::DynSimulator::new(on_step, (), ());
        // FIXME[WD]: This one is emitting camera position in next frame, which is not intended.
        //            Should be fixed when reworking navigator to use FRP events.
        simulator.set_value(camera.position());
        simulator.set_target_value(camera.position());
        simulator
    }

    fn start_navigator_events(
        scene: &Scene,
        camera: &Camera2d,
        zoom_speed: SharedSwitch<f32>,
        pan_speed: SharedSwitch<f32>,
        disable_events: Rc<Cell<bool>>,
        max_zoom: Rc<Cell<Option<f32>>>,
    ) -> (physics::inertia::DynSimulator<Vector3>, callback::Handle, NavigatorEvents) {
        let distance_to_zoom_factor_of_1 = |camera: &Camera2d| {
            let fovy_slope = camera.half_fovy_slope();
            camera.screen().height / 2.0 / fovy_slope
        };

        let simulator = Self::create_simulator(camera);
        let panning_callback = f!([camera,simulator,pan_speed] (pan: PanEvent) {
            let distance = camera.position().z;
            let distance_to_zoom_factor_of_1 = distance_to_zoom_factor_of_1(&camera);
            let pan_speed = pan_speed.get().into_on().unwrap_or(0.0);
            let movement_scale_for_distance = distance / distance_to_zoom_factor_of_1;
            let diff = pan_speed * Vector3::new(pan.movement.x, pan.movement.y, 0.0) * movement_scale_for_distance;
            simulator.update_target_value(|p| p - diff);
        });

        let resize_callback = camera.add_screen_update_callback(
            enclose!((mut simulator,camera) move |_:&Vector2<f32>| {
                let position = camera.position();
                simulator.set_value(position);
                simulator.set_target_value(position);
                simulator.set_velocity(default());
            }),
        );

        let zoom_callback = f!([camera,simulator,max_zoom] (zoom:ZoomEvent) {
            let point = zoom.focus;
            let normalized = normalize_point2(point,camera.screen().into());
            let normalized = normalized_to_range2(normalized, -1.0, 1.0);
            let half_height = 1.0;

            // Scale X and Y to compensate aspect and fov.
            let x = -normalized.x * camera.screen().aspect();
            let y = -normalized.y;
            let z = half_height / camera.half_fovy_slope();
            let direction = Vector3(x, y, z).normalize();
            let mut position = simulator.target_value();
            let zoom_amount = zoom.amount * position.z;
            let translation = direction * zoom_amount;

            let distance_to_zoom_factor_of_1 = distance_to_zoom_factor_of_1(&camera);
            let max_zoom = max_zoom.get().unwrap_or(DEFAULT_MAX_ZOOM);
            // Usage of min/max prefixes might be confusing here. Remember that the max zoom means
            // the maximum visible size, thus the minimal distance from the camera and vice versa.
            let min_distance = distance_to_zoom_factor_of_1 / max_zoom + camera.clipping().near;
            let max_distance = (distance_to_zoom_factor_of_1 / MIN_ZOOM).min(camera.clipping().far);

            // Smothly limit camera movements along z-axis near min/max distance.
            let positive_z_translation_limit = max_distance - position.z;
            let negative_z_translation_limit = min_distance - position.z;
            let too_far = translation.z > positive_z_translation_limit;
            let too_close = translation.z < negative_z_translation_limit;
            let z_axis_movement_limiting_factor = if too_far {
                positive_z_translation_limit / translation.z
            } else if too_close {
                negative_z_translation_limit / translation.z
            } else {
                1.0
            };
            position += translation * z_axis_movement_limiting_factor;
            simulator.set_target_value(position);
        });
        (
            simulator,
            resize_callback,
            NavigatorEvents::new(
                &scene.mouse.mouse_manager,
                panning_callback,
                zoom_callback,
                zoom_speed,
                pan_speed,
                disable_events,
            ),
        )
    }

    pub fn enable(&self) {
        self.pan_speed.update(|switch| switch.switched(true));
        self.zoom_speed.update(|switch| switch.switched(true));
        self.disable_events.set(true);
    }

    pub fn disable(&self) {
        self.pan_speed.update(|switch| switch.switched(false));
        self.zoom_speed.update(|switch| switch.switched(false));
        self.disable_events.set(false);
    }

    /// Enable or disable the restriction of maximum zoom factor. Enabling it does change camera
    /// zoom immediately, but the restriction will be applied on the next zoom event.
    pub fn set_max_zoom(&self, value: Option<f32>) {
        self.max_zoom.set(value);
    }

<<<<<<< HEAD
=======
    /// Emit zoom event. This function could be used in the tests to simulate user interactions.
>>>>>>> 25be140d
    pub fn emit_zoom_event(&self, event: ZoomEvent) {
        self.events.emit_zoom_event(event);
    }

<<<<<<< HEAD
=======
    /// Emit pan event. This function could be used in the tests to simulate user interactions.
>>>>>>> 25be140d
    pub fn emit_pan_event(&self, event: PanEvent) {
        self.events.emit_pan_event(event);
    }
}



// =================
// === Navigator ===
// =================

/// Navigator enables camera navigation with mouse interactions.
#[derive(Clone, CloneRef, Debug, Shrinkwrap)]
pub struct Navigator {
    #[shrinkwrap(main_field)]
    model: Rc<NavigatorModel>,
}

impl Navigator {
    pub fn new(scene: &Scene, camera: &Camera2d) -> Self {
        let model = Rc::new(NavigatorModel::new(scene, camera));
        Navigator { model }
    }
}



// =============
// === Utils ===
// =============

type SharedSwitch<T> = Rc<Cell<Switch<T>>>;

/// Normalize a `point` in (0..dimension.x, 0..dimension.y) to (0..1, 0..1).
fn normalize_point2(point: Vector2<f32>, dimension: Vector2<f32>) -> Vector2<f32> {
    Vector2::new(point.x / dimension.x, point.y / dimension.y)
}

/// Transforms a `point` normalized in (0..1, 0..1) to (a..b,a..b).
fn normalized_to_range2(point: Vector2<f32>, a: f32, b: f32) -> Vector2<f32> {
    let width = b - a;
    Vector2::new(point.x * width + a, point.y * width + a)
}<|MERGE_RESOLUTION|>--- conflicted
+++ resolved
@@ -58,19 +58,7 @@
             disable_events.clone_ref(),
             max_zoom.clone_ref(),
         );
-<<<<<<< HEAD
-        Self {
-            events: _events,
-            simulator,
-            resize_callback,
-            zoom_speed,
-            pan_speed,
-            disable_events,
-            max_zoom,
-        }
-=======
         Self { events, simulator, resize_callback, zoom_speed, pan_speed, disable_events, max_zoom }
->>>>>>> 25be140d
     }
 
     fn create_simulator(camera: &Camera2d) -> physics::inertia::DynSimulator<Vector3> {
@@ -185,18 +173,12 @@
         self.max_zoom.set(value);
     }
 
-<<<<<<< HEAD
-=======
     /// Emit zoom event. This function could be used in the tests to simulate user interactions.
->>>>>>> 25be140d
     pub fn emit_zoom_event(&self, event: ZoomEvent) {
         self.events.emit_zoom_event(event);
     }
 
-<<<<<<< HEAD
-=======
     /// Emit pan event. This function could be used in the tests to simulate user interactions.
->>>>>>> 25be140d
     pub fn emit_pan_event(&self, event: PanEvent) {
         self.events.emit_pan_event(event);
     }
