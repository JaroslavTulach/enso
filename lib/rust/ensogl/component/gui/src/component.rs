//! UI Component being and [`application::View`] - the visible GUI element which also registers
//! itself in application and listens for shortcuts.
//!
//! The [`ComponentView`] is essentially a [`Widget`] where both the FRP and the Model implement a
//! trait each, which provide  functionality for constructing / initialising the component as an
//! [`application::View`].

use crate::prelude::*;
use ensogl_core::display::shape::*;

use enso_frp as frp;
use ensogl_core::application;
use ensogl_core::application::command::FrpNetworkProvider;
use ensogl_core::application::frp::API;
use ensogl_core::application::shortcut;
use ensogl_core::application::Application;
use ensogl_core::display;
use ensogl_core::gui::Widget;



// =============
// === Model ===
// =============

/// Model that can be used in a [`ComponentView`]. Requires a constructor that takes an application
/// and returns `Self`. The model will be created with this constructor when constructing the
/// [`ComponentView`].
pub trait Model {
    /// Identifier of the Model. Used for initializing the component logger and
    /// to provide the label for the `command::View` implementation.
    fn label() -> &'static str;

    /// Constructor.
    fn new(app: &Application, logger: &Logger) -> Self;
}



// ===========
// === FRP ===
// ===========

<<<<<<< HEAD
/// Frp that can be used in a [`ComponentView`]. The FRP requires an initializer that will be called
/// during the construction of the component. `Default` + `CommandApi` are usually implemented when
/// using the `ensogl_core::define_endpoints!` macro to create an FRP API.
pub trait Frp<Model>: Default + CommandApi {
    /// Frp initializer.
    fn init(&self, app: &Application, model: &Model, style: &StyleWatchFrp);
=======
/// Frp that can be used in a Component. The FRP requires an initializer that will be called during
/// the construction of the component. `Default` is usually implemented when using
/// the `ensogl_core::define_endpoints!` macro to create an FRP API.
pub trait Frp<Model>: Default + API {
    /// Frp initializer. Should set up the logic for processing inputs and generating outputs
    /// through the FRP API.
    fn init(
        frp_api: &<Self as ensogl_core::application::frp::API>::Private,
        app: &Application,
        model: &Model,
        style: &StyleWatchFrp,
    );
>>>>>>> b8a5e22e

    /// Set of default shortcuts to be used in the `CommandApi`. See
    /// `lib/rust/ensogl/core/src/application/command.rs` for more details.
    fn default_shortcuts() -> Vec<shortcut::Shortcut> {
        default()
    }
}



// =================
// === Component ===
// =================

/// Base struct for visual components in EnsoGL which are [`application::View`].
#[derive(CloneRef, Debug, Derivative)]
#[derivative(Clone(bound = ""))]
<<<<<<< HEAD
pub struct ComponentView<Model: 'static, Frp: 'static> {
    widget: Widget<Model, Frp>,
    logger: Logger,
=======
pub struct Component<Model, Frp> {
    /// Public FRP api of the Component.
    frp:     Rc<Frp>,
    model:   Rc<Model>,
    logger:  Logger,
    /// Reference to the application the Component belongs to. Generally required for implementing
    /// `application::View` and initialising the `Model` and `Frp` and thus provided by the
    /// `Component`.
    pub app: Application,
>>>>>>> b8a5e22e
}

impl<M, F> ComponentView<M, F>
where
    M: Model + display::Object + 'static,
    F: Frp<M> + 'static,
{
    /// Constructor.
    pub fn new(app: &Application) -> Self {
        let logger = Logger::new(M::label());
        let model = Rc::new(M::new(app, &logger));
        let frp = F::default();
        let style = StyleWatchFrp::new(&app.display.default_scene.style_sheet);
<<<<<<< HEAD
        frp.init(app, &model, &style);
        let display_object = model.display_object().clone_ref();
        let widget = Widget::new(app, frp, model, display_object);
        Self { widget, logger }
=======
        F::init(frp.private(), &app, &model, &style);
        let frp = Rc::new(frp);
        Self { frp, model, app, logger }
>>>>>>> b8a5e22e
    }
}

impl<M: 'static, F: 'static> display::Object for ComponentView<M, F> {
    fn display_object(&self) -> &display::object::Instance {
        self.widget.display_object()
    }
}

<<<<<<< HEAD
impl<M: 'static, F: Frp<M> + 'static> Deref for ComponentView<M, F> {
    type Target = F;
    fn deref(&self) -> &Self::Target {
        self.widget.frp()
=======
impl<M, F: Frp<M>> Deref for Component<M, F> {
    type Target = F::Public;
    fn deref(&self) -> &Self::Target {
        self.frp.public()
>>>>>>> b8a5e22e
    }
}

impl<M: 'static, F: FrpNetworkProvider + 'static> FrpNetworkProvider for ComponentView<M, F> {
    fn network(&self) -> &frp::Network {
        self.widget.frp().network()
    }
}

impl<M, F> application::View for ComponentView<M, F>
where
    M: Model + display::Object + 'static,
    F: Frp<M> + FrpNetworkProvider + 'static,
{
    fn label() -> &'static str {
        M::label()
    }

    fn new(app: &Application) -> Self {
        ComponentView::new(app)
    }

    fn app(&self) -> &Application {
        self.widget.app()
    }

    fn default_shortcuts() -> Vec<shortcut::Shortcut> {
        F::default_shortcuts()
    }
}<|MERGE_RESOLUTION|>--- conflicted
+++ resolved
@@ -41,16 +41,8 @@
 // === FRP ===
 // ===========
 
-<<<<<<< HEAD
 /// Frp that can be used in a [`ComponentView`]. The FRP requires an initializer that will be called
-/// during the construction of the component. `Default` + `CommandApi` are usually implemented when
-/// using the `ensogl_core::define_endpoints!` macro to create an FRP API.
-pub trait Frp<Model>: Default + CommandApi {
-    /// Frp initializer.
-    fn init(&self, app: &Application, model: &Model, style: &StyleWatchFrp);
-=======
-/// Frp that can be used in a Component. The FRP requires an initializer that will be called during
-/// the construction of the component. `Default` is usually implemented when using
+/// during the construction of the component. `Default` is usually implemented when using
 /// the `ensogl_core::define_endpoints!` macro to create an FRP API.
 pub trait Frp<Model>: Default + API {
     /// Frp initializer. Should set up the logic for processing inputs and generating outputs
@@ -61,7 +53,6 @@
         model: &Model,
         style: &StyleWatchFrp,
     );
->>>>>>> b8a5e22e
 
     /// Set of default shortcuts to be used in the `CommandApi`. See
     /// `lib/rust/ensogl/core/src/application/command.rs` for more details.
@@ -79,21 +70,9 @@
 /// Base struct for visual components in EnsoGL which are [`application::View`].
 #[derive(CloneRef, Debug, Derivative)]
 #[derivative(Clone(bound = ""))]
-<<<<<<< HEAD
 pub struct ComponentView<Model: 'static, Frp: 'static> {
     widget: Widget<Model, Frp>,
     logger: Logger,
-=======
-pub struct Component<Model, Frp> {
-    /// Public FRP api of the Component.
-    frp:     Rc<Frp>,
-    model:   Rc<Model>,
-    logger:  Logger,
-    /// Reference to the application the Component belongs to. Generally required for implementing
-    /// `application::View` and initialising the `Model` and `Frp` and thus provided by the
-    /// `Component`.
-    pub app: Application,
->>>>>>> b8a5e22e
 }
 
 impl<M, F> ComponentView<M, F>
@@ -107,16 +86,10 @@
         let model = Rc::new(M::new(app, &logger));
         let frp = F::default();
         let style = StyleWatchFrp::new(&app.display.default_scene.style_sheet);
-<<<<<<< HEAD
-        frp.init(app, &model, &style);
+        F::init(frp.private(), &app, &model, &style);
         let display_object = model.display_object().clone_ref();
         let widget = Widget::new(app, frp, model, display_object);
         Self { widget, logger }
-=======
-        F::init(frp.private(), &app, &model, &style);
-        let frp = Rc::new(frp);
-        Self { frp, model, app, logger }
->>>>>>> b8a5e22e
     }
 }
 
@@ -126,17 +99,10 @@
     }
 }
 
-<<<<<<< HEAD
-impl<M: 'static, F: Frp<M> + 'static> Deref for ComponentView<M, F> {
-    type Target = F;
-    fn deref(&self) -> &Self::Target {
-        self.widget.frp()
-=======
-impl<M, F: Frp<M>> Deref for Component<M, F> {
+impl<M, F: Frp<M>> Deref for ComponentView<M, F> {
     type Target = F::Public;
     fn deref(&self) -> &Self::Target {
-        self.frp.public()
->>>>>>> b8a5e22e
+        self.widget.frp().public()
     }
 }
 
