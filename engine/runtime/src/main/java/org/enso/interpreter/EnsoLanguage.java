--- conflicted
+++ resolved
@@ -287,21 +287,16 @@
 
       if (exprNode.isDefined()) {
         var language = EnsoLanguage.get(exprNode.get());
-        var exprNodeReal = exprNode.get();
         return new ExecutableNode(language) {
           @Child
           private ExpressionNode expr;
 
           @Override
           public Object execute(VirtualFrame frame) {
-<<<<<<< HEAD
-            return exprNodeReal.executeGeneric(frame);
-=======
             if (expr == null) {
               expr = insert(exprNode.get());
             }
             return expr.executeGeneric(frame);
->>>>>>> f7e079aa
           }
         };
       }
