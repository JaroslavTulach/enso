package org.enso.interpreter.service;

import com.oracle.truffle.api.CompilerDirectives;
import com.oracle.truffle.api.TruffleLogger;
import com.oracle.truffle.api.instrumentation.EventBinding;
import com.oracle.truffle.api.instrumentation.ExecutionEventListener;
import com.oracle.truffle.api.interop.ArityException;
import com.oracle.truffle.api.interop.InteropLibrary;
import com.oracle.truffle.api.interop.UnknownIdentifierException;
import com.oracle.truffle.api.interop.UnsupportedMessageException;
import com.oracle.truffle.api.interop.UnsupportedTypeException;
import com.oracle.truffle.api.source.SourceSection;
import java.io.File;
import java.io.IOException;
import java.util.Optional;
import java.util.UUID;
import java.util.function.Consumer;
import org.enso.compiler.context.Changeset;
import org.enso.compiler.context.ChangesetBuilder;
import org.enso.interpreter.instrument.Endpoint;
import org.enso.interpreter.instrument.IdExecutionService;
import org.enso.interpreter.instrument.MethodCallsCache;
import org.enso.interpreter.instrument.NotificationHandler;
import org.enso.interpreter.instrument.RuntimeCache;
import org.enso.interpreter.instrument.UpdatesSynchronizationState;
import org.enso.interpreter.instrument.execution.LocationFilter;
import org.enso.interpreter.node.callable.FunctionCallInstrumentationNode;
import org.enso.interpreter.node.expression.builtin.text.util.TypeToDisplayTextNodeGen;
import org.enso.interpreter.runtime.Context;
import org.enso.interpreter.runtime.Module;
import org.enso.interpreter.runtime.callable.atom.AtomConstructor;
import org.enso.interpreter.runtime.callable.function.Function;
import org.enso.interpreter.runtime.error.PanicException;
import org.enso.interpreter.runtime.scope.ModuleScope;
import org.enso.interpreter.runtime.state.data.EmptyMap;
import org.enso.interpreter.service.error.ConstructorNotFoundException;
import org.enso.interpreter.service.error.FailedToApplyEditsException;
import org.enso.interpreter.service.error.MethodNotFoundException;
import org.enso.interpreter.service.error.ModuleNotFoundException;
import org.enso.interpreter.service.error.ModuleNotFoundForFileException;
import org.enso.interpreter.service.error.SourceNotFoundException;
import org.enso.lockmanager.client.ConnectedLockManager;
import org.enso.polyglot.LanguageInfo;
import org.enso.polyglot.MethodNames;
import org.enso.text.buffer.Rope;
import org.enso.text.editing.IndexedSource;
import org.enso.text.editing.JavaEditorAdapter;
import org.enso.text.editing.TextEditor;
import org.enso.text.editing.model;

/**
 * A service allowing externally-triggered code execution, registered by an instance of the
 * language.
 */
public class ExecutionService {
  private final Context context;
  private final Optional<IdExecutionService> idExecutionInstrument;
  private final NotificationHandler.Forwarder notificationForwarder;
  private final InteropLibrary interopLibrary = InteropLibrary.getFactory().getUncached();
  private final TruffleLogger logger = TruffleLogger.getLogger(LanguageInfo.ID);
  private final ConnectedLockManager connectedLockManager;

  /**
   * Creates a new instance of this service.
   *
   * @param context the language context to use.
   * @param idExecutionInstrument optional instance of the {@link IdExecutionService} to use in the
   *     course of executions
   * @param notificationForwarder a forwarder of notifications, used to communicate with the user
   * @param connectedLockManager a connected lock manager (if it is in use) that should be connected
   *     to the language server, or null
   */
  public ExecutionService(
      Context context,
      Optional<IdExecutionService> idExecutionInstrument,
      NotificationHandler.Forwarder notificationForwarder,
      ConnectedLockManager connectedLockManager) {
    this.idExecutionInstrument = idExecutionInstrument;
    this.context = context;
    this.notificationForwarder = notificationForwarder;
    this.connectedLockManager = connectedLockManager;
  }

  /** @return the language context. */
  public Context getContext() {
    return context;
  }

  /** @return the execution service logger. */
  public TruffleLogger getLogger() {
    return logger;
  }

  private FunctionCallInstrumentationNode.FunctionCall prepareFunctionCall(
      Module module, String consName, String methodName)
      throws ConstructorNotFoundException, MethodNotFoundException {
    ModuleScope scope = module.compileScope(context);
    AtomConstructor atomConstructor =
        scope
            .getConstructor(consName)
            .orElseThrow(
                () -> new ConstructorNotFoundException(module.getName().toString(), consName));
    Function function = scope.lookupMethodDefinition(atomConstructor, methodName);
    if (function == null) {
      throw new MethodNotFoundException(module.getName().toString(), atomConstructor, methodName);
    }
    return new FunctionCallInstrumentationNode.FunctionCall(
        function, EmptyMap.create(), new Object[] {atomConstructor.newInstance()});
  }

  public void initializeLanguageServerConnection(Endpoint endpoint) {
    var notificationHandler = new NotificationHandler.InteractiveMode(endpoint);
    notificationForwarder.addListener(notificationHandler);

    if (connectedLockManager != null) {
      connectedLockManager.connect(endpoint);
    } else {
      logger.warning(
          "ConnectedLockManager was not initialized, even though a Language Server connection has been established. "
              + "This may result in synchronization errors.");
    }
  }

  /**
   * Executes a function with given arguments, represented as runtime language-level objects.
   *
   * @param module the module where the call is defined
   * @param call the call metadata.
   * @param cache the precomputed expression values.
   * @param methodCallsCache the storage tracking the executed method calls.
   * @param syncState the synchronization state of runtime updates.
   * @param nextExecutionItem the next item scheduled for execution.
   * @param funCallCallback the consumer for function call events.
   * @param onComputedCallback the consumer of the computed value events.
   * @param onCachedCallback the consumer of the cached value events.
   * @param onExceptionalCallback the consumer of the exceptional events.
   */
  public void execute(
      Module module,
      FunctionCallInstrumentationNode.FunctionCall call,
      RuntimeCache cache,
      MethodCallsCache methodCallsCache,
      UpdatesSynchronizationState syncState,
      UUID nextExecutionItem,
      Consumer<IdExecutionService.ExpressionCall> funCallCallback,
      Consumer<IdExecutionService.ExpressionValue> onComputedCallback,
      Consumer<IdExecutionService.ExpressionValue> onCachedCallback,
      Consumer<Exception> onExceptionalCallback)
      throws ArityException, SourceNotFoundException, UnsupportedMessageException,
          UnsupportedTypeException {
    SourceSection src = call.getFunction().getSourceSection();
    if (src == null) {
      throw new SourceNotFoundException(call.getFunction().getName());
    }
    LocationFilter locationFilter = LocationFilter.create(module, src);

<<<<<<< HEAD
    EventBinding<ExecutionEventListener> listener =
        idExecutionInstrument.bind(
            module,
            call.getFunction().getCallTarget(),
            locationFilter,
            cache,
            methodCallsCache,
            syncState,
            nextExecutionItem,
            funCallCallback,
            onComputedCallback,
            onCachedCallback,
            onExceptionalCallback);
=======
    Optional<EventBinding<ExecutionEventListener>> listener =
        idExecutionInstrument.map(
            service ->
                service.bind(
                    call.getFunction().getCallTarget(),
                    locationFilter,
                    cache,
                    methodCallsCache,
                    syncState,
                    nextExecutionItem,
                    funCallCallback,
                    onComputedCallback,
                    onCachedCallback,
                    onExceptionalCallback));
>>>>>>> bad2c747
    Object p = context.getThreadManager().enter();
    try {
      interopLibrary.execute(call);
    } finally {
      context.getThreadManager().leave(p);
      listener.ifPresent(binding -> binding.dispose());
    }
  }

  /**
   * Executes a method described by its name, constructor it's defined on and the module it's
   * defined in.
   *
   * @param moduleName the module where the method is defined.
   * @param consName the name of the constructor the method is defined on.
   * @param methodName the method name.
   * @param cache the precomputed expression values.
   * @param methodCallsCache the storage tracking the executed method calls.
   * @param syncState the synchronization state of runtime updates.
   * @param nextExecutionItem the next item scheduled for execution.
   * @param funCallCallback the consumer for function call events.
   * @param onComputedCallback the consumer of the computed value events.
   * @param onCachedCallback the consumer of the cached value events.
   * @param onExceptionalCallback the consumer of the exceptional events.
   */
  public void execute(
      String moduleName,
      String consName,
      String methodName,
      RuntimeCache cache,
      MethodCallsCache methodCallsCache,
      UpdatesSynchronizationState syncState,
      UUID nextExecutionItem,
      Consumer<IdExecutionService.ExpressionCall> funCallCallback,
      Consumer<IdExecutionService.ExpressionValue> onComputedCallback,
      Consumer<IdExecutionService.ExpressionValue> onCachedCallback,
      Consumer<Exception> onExceptionalCallback)
      throws ArityException, ConstructorNotFoundException, MethodNotFoundException,
          ModuleNotFoundException, UnsupportedMessageException, UnsupportedTypeException {
    Module module =
        context.findModule(moduleName).orElseThrow(() -> new ModuleNotFoundException(moduleName));
    FunctionCallInstrumentationNode.FunctionCall call =
        prepareFunctionCall(module, consName, methodName);
    execute(
        module,
        call,
        cache,
        methodCallsCache,
        syncState,
        nextExecutionItem,
        funCallCallback,
        onComputedCallback,
        onCachedCallback,
        onExceptionalCallback);
  }

  /**
   * Evaluates an expression in the scope of the provided module.
   *
   * @param module the module providing a scope for the expression
   * @param expression the expression to evluated
   * @return a result of evaluation
   */
  public Object evaluateExpression(Module module, String expression)
      throws UnsupportedMessageException, ArityException, UnknownIdentifierException,
          UnsupportedTypeException {
    Object p = context.getThreadManager().enter();
    try {
      return interopLibrary.invokeMember(module, MethodNames.Module.EVAL_EXPRESSION, expression);
    } finally {
      context.getThreadManager().leave(p);
    }
  }

  /**
   * Calls a function with the given argument.
   *
   * @param fn the function object
   * @param argument the argument applied to the function
   * @return the result of calling the function
   */
  public Object callFunction(Object fn, Object argument)
      throws UnsupportedTypeException, ArityException, UnsupportedMessageException {
    Object p = context.getThreadManager().enter();
    try {
      return interopLibrary.execute(fn, argument);
    } finally {
      context.getThreadManager().leave(p);
    }
  }

  /**
   * Sets a module at a given path to use a literal source.
   *
   * <p>If a module does not exist it will be created.
   *
   * @param path the module path.
   * @param contents the sources to use for it.
   */
  public void setModuleSources(File path, String contents) {
    Optional<Module> module = context.getModuleForFile(path);
    if (module.isEmpty()) {
      module = context.createModuleForFile(path);
    }
    module.ifPresent(
        mod -> {
          mod.setLiteralSource(contents);
        });
  }

  /**
   * Resets a module to use on-disk sources.
   *
   * @param path the module path.
   */
  public void resetModuleSources(File path) {
    Optional<Module> module = context.getModuleForFile(path);
    module.ifPresent(Module::unsetLiteralSource);
  }

  /**
   * Applies modifications to literal module sources.
   *
   * @param path the module to edit.
   * @param edits the edits to apply.
   * @return an object for computing the changed IR nodes.
   */
  public Changeset<Rope> modifyModuleSources(
      File path, scala.collection.immutable.Seq<model.TextEdit> edits) {
    Optional<Module> moduleMay = context.getModuleForFile(path);
    if (moduleMay.isEmpty()) {
      throw new ModuleNotFoundForFileException(path);
    }
    Module module = moduleMay.get();
    try {
      module.getSource();
    } catch (IOException e) {
      throw new SourceNotFoundException(path, e);
    }
    ChangesetBuilder<Rope> changesetBuilder =
        new ChangesetBuilder<>(
            module.getLiteralSource(),
            module.getIr(),
            TextEditor.ropeTextEditor(),
            IndexedSource.RopeIndexedSource());

    Changeset<Rope> result = changesetBuilder.build(edits);

    JavaEditorAdapter.applyEdits(module.getLiteralSource(), edits)
        .fold(
            failure -> {
              throw new FailedToApplyEditsException(
                  path, edits, failure, module.getLiteralSource());
            },
            rope -> {
              if (result.simpleChange() == null) {
                module.setLiteralSource(rope, null, null);
              } else {
                module.setLiteralSource(rope, result.simpleChange()._1, result.simpleChange()._2);
              }
              return new Object();
            });

    return result;
  }

  /**
   * Returns the language for the provided object, if it exists.
   *
   * @param o the object to get the language for
   * @return the associated language, or {@code null} if it doesn't exist
   */
  public String getLanguage(Object o) {
    if (interopLibrary.hasSourceLocation(o)) {
      try {
        var sourceSection = interopLibrary.getSourceLocation(o);
        var source = sourceSection.getSource();
        if (source != null) {
          return source.getLanguage();
        }
      } catch (UnsupportedMessageException ignored) {
        CompilerDirectives.shouldNotReachHere("Message support already checked.");
      }
    }
    return null;
  }

  /**
   * Returns the source section for the provided object, if it exists.
   *
   * @param o the object to get the source section for
   * @return the associated source section, or {@code null} if it doesn't exist
   */
  public SourceSection getSourceLocation(Object o) {
    if (interopLibrary.hasSourceLocation(o)) {
      try {
        return interopLibrary.getSourceLocation(o);
      } catch (UnsupportedMessageException ignored) {
        CompilerDirectives.shouldNotReachHere("Message support already checked.");
      }
    }
    return null;
  }

  /**
   * Returns a human-readable message for a panic exception.
   *
   * @param panic the panic to display.
   * @return a human-readable version of its contents.
   */
  public String getExceptionMessage(PanicException panic) {
    Object p = context.getThreadManager().enter();
    try {
      return interopLibrary.asString(
          interopLibrary.invokeMember(panic.getPayload(), "to_display_text"));
    } catch (UnsupportedMessageException
        | ArityException
        | UnknownIdentifierException
        | UnsupportedTypeException e) {
      return TypeToDisplayTextNodeGen.getUncached().execute(panic.getPayload());
    } catch (Throwable e) {
      if (interopLibrary.isException(e)) {
        return TypeToDisplayTextNodeGen.getUncached().execute(panic.getPayload());
      } else {
        throw e;
      }
    } finally {
      context.getThreadManager().leave(p);
    }
  }
}<|MERGE_RESOLUTION|>--- conflicted
+++ resolved
@@ -154,21 +154,6 @@
     }
     LocationFilter locationFilter = LocationFilter.create(module, src);
 
-<<<<<<< HEAD
-    EventBinding<ExecutionEventListener> listener =
-        idExecutionInstrument.bind(
-            module,
-            call.getFunction().getCallTarget(),
-            locationFilter,
-            cache,
-            methodCallsCache,
-            syncState,
-            nextExecutionItem,
-            funCallCallback,
-            onComputedCallback,
-            onCachedCallback,
-            onExceptionalCallback);
-=======
     Optional<EventBinding<ExecutionEventListener>> listener =
         idExecutionInstrument.map(
             service ->
@@ -183,7 +168,6 @@
                     onComputedCallback,
                     onCachedCallback,
                     onExceptionalCallback));
->>>>>>> bad2c747
     Object p = context.getThreadManager().enter();
     try {
       interopLibrary.execute(call);
