--- conflicted
+++ resolved
@@ -1,7 +1,6 @@
 package org.enso.interpreter.runtime.builtin;
 
 import com.oracle.truffle.api.CompilerDirectives;
-<<<<<<< HEAD
 
 import java.io.BufferedReader;
 import java.io.IOException;
@@ -16,8 +15,6 @@
 import java.util.Optional;
 import java.util.stream.Collectors;
 
-=======
->>>>>>> 4fc6dcce
 import org.enso.compiler.Passes;
 import org.enso.compiler.context.FreshNameSupply;
 import org.enso.compiler.exception.CompilerError;
@@ -34,11 +31,8 @@
 import org.enso.interpreter.node.expression.builtin.meta.ProjectDescription;
 import org.enso.interpreter.node.expression.builtin.mutable.Array;
 import org.enso.interpreter.node.expression.builtin.mutable.Ref;
-<<<<<<< HEAD
 import org.enso.interpreter.node.expression.builtin.immutable.Vector;
-=======
 import org.enso.interpreter.node.expression.builtin.ordering.Ordering;
->>>>>>> 4fc6dcce
 import org.enso.interpreter.node.expression.builtin.resource.ManagedResource;
 import org.enso.interpreter.node.expression.builtin.text.Text;
 import org.enso.interpreter.runtime.Context;
@@ -86,32 +80,13 @@
   private final Special special;
 
   // Builtin types
-<<<<<<< HEAD
-  private final BuiltinAtomConstructor any;
-  private final BuiltinAtomConstructor nothing;
-  private final BuiltinAtomConstructor function;
-  private final BuiltinAtomConstructor polyglot;
-  private final BuiltinAtomConstructor text;
-  private final BuiltinAtomConstructor array;
-  private final BuiltinAtomConstructor vector;
-  private final BuiltinAtomConstructor dataflowError;
-  private final BuiltinAtomConstructor ref;
-  private final BuiltinAtomConstructor managedResource;
-  private final BuiltinAtomConstructor debug;
-  private final BuiltinAtomConstructor projectDescription;
-  private final BuiltinAtomConstructor file;
-  private final BuiltinAtomConstructor date;
-  private final BuiltinAtomConstructor dateTime;
-  private final BuiltinAtomConstructor timeOfDay;
-  private final BuiltinAtomConstructor timeZone;
-  private final BuiltinAtomConstructor warning;
-=======
   private final Builtin any;
   private final Builtin nothing;
   private final Builtin function;
   private final Builtin polyglot;
   private final Builtin text;
   private final Builtin array;
+  private final Builtin vector;
   private final Builtin dataflowError;
   private final Builtin ref;
   private final Builtin managedResource;
@@ -123,7 +98,6 @@
   private final Builtin timeOfDay;
   private final Builtin timeZone;
   private final Builtin warning;
->>>>>>> 4fc6dcce
 
   /**
    * Creates an instance with builtin methods installed.
@@ -145,38 +119,6 @@
     ordering = getBuiltinType(Ordering.class);
     system = new System(this);
     number = new Number(this);
-<<<<<<< HEAD
-    bool = new Bool(this);
-
-    any = new BuiltinAtomConstructor(this, Any.class);
-    nothing = new BuiltinAtomConstructor(this, Nothing.class);
-    function =
-        new BuiltinAtomConstructor(
-            this, org.enso.interpreter.node.expression.builtin.function.Function.class);
-    polyglot = new BuiltinAtomConstructor(this, Polyglot.class);
-    text = new BuiltinAtomConstructor(this, Text.class);
-    array = new BuiltinAtomConstructor(this, Array.class);
-    vector = new BuiltinAtomConstructor(this, Vector.class);
-    dataflowError =
-        new BuiltinAtomConstructor(this, org.enso.interpreter.node.expression.builtin.Error.class);
-    ref = new BuiltinAtomConstructor(this, Ref.class);
-    managedResource = new BuiltinAtomConstructor(this, ManagedResource.class);
-    debug = new BuiltinAtomConstructor(this, Debug.class);
-    projectDescription = new BuiltinAtomConstructor(this, ProjectDescription.class);
-    file = new BuiltinAtomConstructor(this, File.class);
-    date =
-        new BuiltinAtomConstructor(
-            this, org.enso.interpreter.node.expression.builtin.date.Date.class);
-    dateTime =
-        new BuiltinAtomConstructor(
-            this, org.enso.interpreter.node.expression.builtin.date.DateTime.class);
-    timeOfDay =
-        new BuiltinAtomConstructor(
-            this, org.enso.interpreter.node.expression.builtin.date.TimeOfDay.class);
-    timeZone =
-        new BuiltinAtomConstructor(
-            this, org.enso.interpreter.node.expression.builtin.date.TimeZone.class);
-=======
     bool = this.getBuiltinType(Boolean.class);
 
     any = builtins.get(Any.class);
@@ -185,6 +127,7 @@
     polyglot = builtins.get(Polyglot.class);
     text = builtins.get(Text.class);
     array = builtins.get(Array.class);
+    vector = builtins.get(Vector.class);
     dataflowError = builtins.get(org.enso.interpreter.node.expression.builtin.Error.class);
     ref = builtins.get(Ref.class);
     managedResource = builtins.get(ManagedResource.class);
@@ -195,7 +138,6 @@
     dateTime = builtins.get(org.enso.interpreter.node.expression.builtin.date.DateTime.class);
     timeOfDay = builtins.get(org.enso.interpreter.node.expression.builtin.date.TimeOfDay.class);
     timeZone = builtins.get(org.enso.interpreter.node.expression.builtin.date.TimeZone.class);
->>>>>>> 4fc6dcce
     special = new Special(language);
     warning = builtins.get(Warning.class);
   }
@@ -558,8 +500,8 @@
   }
 
   /** @return the Array constructor. */
-  public AtomConstructor vector() {
-    return vector.constructor();
+  public Type vector() {
+    return vector.getType();
   }
 
   /** @return the Ref constructor. */
