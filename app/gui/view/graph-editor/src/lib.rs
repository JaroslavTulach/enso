//! NOTE
//! This file is under a heavy development. It contains commented lines of code and some code may
//! be of poor quality. Expect drastic changes.

#![feature(associated_type_defaults)]
#![feature(drain_filter)]
#![feature(fn_traits)]
#![feature(option_result_contains)]
#![feature(specialization)]
#![feature(trait_alias)]
#![feature(type_alias_impl_trait)]
#![feature(unboxed_closures)]
#![allow(incomplete_features)] // To be removed, see: https://github.com/enso-org/ide/issues/1559
#![warn(missing_copy_implementations)]
#![warn(missing_debug_implementations)]
#![warn(missing_docs)]
#![warn(trivial_casts)]
#![warn(trivial_numeric_casts)]
#![warn(unsafe_code)]
#![warn(unused_import_braces)]
#![warn(unused_qualifications)]
#![recursion_limit = "1024"]

#[warn(missing_docs)]
pub mod component;

pub mod builtin;
pub mod data;
#[warn(missing_docs)]
pub mod free_place_finder;
#[warn(missing_docs)]
pub mod profiling;
#[warn(missing_docs)]
pub mod view;

#[warn(missing_docs)]
mod selection;

use crate::component::node;
use crate::component::tooltip;
use crate::component::tooltip::Tooltip;
use crate::component::type_coloring;
use crate::component::visualization;
use crate::component::visualization::instance::PreprocessorConfiguration;
use crate::component::visualization::MockDataGenerator3D;
use crate::data::enso;
use crate::free_place_finder::find_free_place;
use crate::free_place_finder::OccupiedArea;
pub use crate::node::profiling::Status as NodeProfilingStatus;

use enso_config::ARGS;
use enso_frp as frp;
use ensogl::application;
use ensogl::application::shortcut;
use ensogl::application::Application;
use ensogl::data::color;
use ensogl::display;
use ensogl::display::navigation::navigator::Navigator;
use ensogl::display::object::Id;
use ensogl::display::shape::StyleWatch;
use ensogl::display::shape::StyleWatchFrp;
use ensogl::display::Scene;
use ensogl::gui::cursor;
use ensogl::prelude::*;
use ensogl::system::web;
<<<<<<< HEAD
use ensogl::animation;
=======
use ensogl::system::web::traits::*;
>>>>>>> e5af1c5d
use ensogl::Animation;
use ensogl::Easing;
use ensogl::DEPRECATED_Animation;
use ensogl::DEPRECATED_Tween;
use ensogl_hardcoded_theme as theme;



// ===============
// === Prelude ===
// ===============

/// Commonly used utilities.
pub mod prelude {
    pub use ensogl::application::command::View;
    pub use ensogl::prelude::*;
}



// =================
// === Constants ===
// =================

const SNAP_DISTANCE_THRESHOLD: f32 = 10.0;
const VIZ_PREVIEW_MODE_TOGGLE_TIME_MS: f32 = 300.0;
const MACOS_TRAFFIC_LIGHTS_CONTENT_WIDTH: f32 = 52.0;
const MACOS_TRAFFIC_LIGHTS_CONTENT_HEIGHT: f32 = 12.0;
/// Horizontal and vertical offset between traffic lights and window border
const MACOS_TRAFFIC_LIGHTS_SIDE_OFFSET: f32 = 13.0;
const MACOS_TRAFFIC_LIGHTS_VERTICAL_CENTER: f32 =
    -MACOS_TRAFFIC_LIGHTS_SIDE_OFFSET - MACOS_TRAFFIC_LIGHTS_CONTENT_HEIGHT / 2.0;
const MAX_ZOOM: f32 = 1.0;

fn traffic_lights_gap_width() -> f32 {
    let is_macos = ARGS.platform.map(|p| p.is_macos()) == Some(true);
    let is_frameless = ARGS.frame == Some(false);
    if is_macos && is_frameless {
        MACOS_TRAFFIC_LIGHTS_CONTENT_WIDTH + MACOS_TRAFFIC_LIGHTS_SIDE_OFFSET
    } else {
        0.0
    }
}



// =================
// === SharedVec ===
// =================

#[derive(CloneRef, Debug, Derivative)]
#[derivative(Default(bound = ""))]
#[derivative(Clone(bound = ""))]
#[allow(missing_docs)] // FIXME[everyone] Public-facing API should be documented.
pub struct SharedVec<T> {
    pub raw: Rc<RefCell<Vec<T>>>,
}

impl<T> SharedVec<T> {
    /// Constructor.
    pub fn new() -> Self {
        default()
    }

    /// Append an element to the back of a collection.
    pub fn push(&self, t: T) {
        self.raw.borrow_mut().push(t);
    }

    /// Remove the first instance of `item` from the vector if the item exists.
    pub fn remove_item(&self, t: &T)
    where T: PartialEq {
        self.raw.borrow_mut().remove_item(t);
    }

    /// Return `true` if the slice contains an element with the given value.
    pub fn contains(&self, t: &T) -> bool
    where T: PartialEq {
        self.raw.borrow().contains(t)
    }

    /// Return clone of the first element of the slice, or `None` if it is empty.
    pub fn first_cloned(&self) -> Option<T>
    where T: Clone {
        self.raw.borrow().first().cloned()
    }

    /// Return clone of the last element of the slice, or `None` if it is empty.
    pub fn last_cloned(&self) -> Option<T>
    where T: Clone {
        self.raw.borrow().last().cloned()
    }

    /// Replace the collection with the default value, and return the previous value.
    pub fn mem_take(&self) -> Vec<T> {
        mem::take(&mut self.raw.borrow_mut())
    }

    /// Return the number of items in the vector.
    pub fn len(&self) -> usize {
        self.raw.borrow().len()
    }

    /// Check if the container is empty.
    pub fn is_empty(&self) -> bool {
        self.raw.borrow().is_empty()
    }
}

impl<T: Clone> SharedVec<T> {
    /// Return a vector of all items stored in the collection in order.
    pub fn items(&self) -> Vec<T> {
        self.raw.borrow().clone()
    }
}



// =====================
// === SharedHashSet ===
// =====================

#[derive(Derivative, CloneRef)]
#[derivative(Debug(bound = "T:Eq+Hash+Debug, S:std::hash::BuildHasher"))]
#[allow(missing_docs)] // FIXME[everyone] Public-facing API should be documented.
pub struct SharedHashSet<T, S = std::collections::hash_map::RandomState> {
    pub raw: Rc<RefCell<HashSet<T, S>>>,
}

impl<T, S> Clone for SharedHashSet<T, S> {
    fn clone(&self) -> Self {
        let raw = self.raw.clone();
        Self { raw }
    }
}

impl<T, S> Default for SharedHashSet<T, S>
where
    T: Eq + Hash,
    S: Default + std::hash::BuildHasher,
{
    fn default() -> Self {
        let raw = default();
        Self { raw }
    }
}

impl<T, S> SharedHashSet<T, S>
where
    T: Eq + Hash,
    S: Default + std::hash::BuildHasher,
{
    #[allow(missing_docs)] // FIXME[everyone] All pub functions should have docs.
    pub fn new() -> Self {
        default()
    }

    #[allow(missing_docs)] // FIXME[everyone] All pub functions should have docs.
    pub fn mem_take(&self) -> HashSet<T, S> {
        mem::take(&mut *self.raw.borrow_mut())
    }
}

impl<T, S> SharedHashSet<T, S>
where
    T: Eq + Hash,
    S: std::hash::BuildHasher,
{
    #[allow(missing_docs)] // FIXME[everyone] All pub functions should have docs.
    pub fn insert(&self, t: T) -> bool {
        self.raw.borrow_mut().insert(t)
    }

    #[allow(missing_docs)] // FIXME[everyone] All pub functions should have docs.
    pub fn remove(&self, t: &T) -> bool {
        self.raw.borrow_mut().remove(t)
    }

    #[allow(missing_docs)] // FIXME[everyone] All pub functions should have docs.
    pub fn contains(&self, value: &T) -> bool {
        self.raw.borrow().contains(value)
    }
}

impl<T, S> SharedHashSet<T, S> {
    #[allow(missing_docs)] // FIXME[everyone] All pub functions should have docs.
    pub fn is_empty(&self) -> bool {
        self.raw.borrow().is_empty()
    }

    #[allow(missing_docs)] // FIXME[everyone] All pub functions should have docs.
    pub fn clear(&self) {
        self.raw.borrow_mut().clear()
    }

    #[allow(missing_docs)] // FIXME[everyone] All pub functions should have docs.
    pub fn for_each<F>(&self, f: F)
    where F: FnMut(&T) {
        self.raw.borrow_mut().iter().for_each(f)
    }

    #[allow(missing_docs)] // FIXME[everyone] All pub functions should have docs.
    pub fn replace_with(&self, t: HashSet<T, S>) {
        *self.raw.borrow_mut() = t;
    }

    #[allow(missing_docs)] // FIXME[everyone] All pub functions should have docs.
    pub fn keys(&self) -> Vec<T>
    where T: Clone {
        self.raw.borrow().iter().cloned().collect_vec()
    }
}



// =====================
// === SharedHashMap ===
// =====================

#[derive(Derivative, CloneRef)]
#[derivative(Debug(bound = "K:Eq+Hash+Debug, V:Debug, S:std::hash::BuildHasher"))]
#[allow(missing_docs)] // FIXME[everyone] Public-facing API should be documented.
pub struct SharedHashMap<K, V, S = std::collections::hash_map::RandomState> {
    pub raw: Rc<RefCell<HashMap<K, V, S>>>,
}

impl<K, V, S> Clone for SharedHashMap<K, V, S> {
    fn clone(&self) -> Self {
        let raw = self.raw.clone();
        Self { raw }
    }
}

impl<K, V, S> Default for SharedHashMap<K, V, S>
where
    K: Eq + Hash,
    S: Default + std::hash::BuildHasher,
{
    fn default() -> Self {
        let raw = default();
        Self { raw }
    }
}

impl<K, V, S> SharedHashMap<K, V, S>
where
    K: Eq + Hash,
    S: Default + std::hash::BuildHasher,
{
    #[allow(missing_docs)] // FIXME[everyone] All pub functions should have docs.
    pub fn new() -> Self {
        default()
    }

    #[allow(missing_docs)] // FIXME[everyone] All pub functions should have docs.
    pub fn mem_take(&self) -> HashMap<K, V, S> {
        mem::take(&mut *self.raw.borrow_mut())
    }
}

impl<K, V, S> SharedHashMap<K, V, S>
where
    K: Eq + Hash,
    S: std::hash::BuildHasher,
{
    #[allow(missing_docs)] // FIXME[everyone] All pub functions should have docs.
    pub fn insert(&self, k: K, v: V) -> Option<V> {
        self.raw.borrow_mut().insert(k, v)
    }

    #[allow(missing_docs)] // FIXME[everyone] All pub functions should have docs.
    pub fn get_copied(&self, k: &K) -> Option<V>
    where V: Copy {
        self.raw.borrow().get(k).copied()
    }

    #[allow(missing_docs)] // FIXME[everyone] All pub functions should have docs.
    pub fn get_cloned(&self, k: &K) -> Option<V>
    where V: Clone {
        self.raw.borrow().get(k).cloned()
    }

    #[allow(missing_docs)] // FIXME[everyone] All pub functions should have docs.
    pub fn get_cloned_ref(&self, k: &K) -> Option<V>
    where V: CloneRef {
        self.raw.borrow().get(k).map(|t| t.clone_ref())
    }

    #[allow(missing_docs)] // FIXME[everyone] All pub functions should have docs.
    pub fn remove(&self, k: &K) -> Option<V> {
        self.raw.borrow_mut().remove(k)
    }

    #[allow(missing_docs)] // FIXME[everyone] All pub functions should have docs.
    pub fn contains_key(&self, key: &K) -> bool {
        self.raw.borrow().contains_key(key)
    }
}

impl<K, V, S> SharedHashMap<K, V, S> {
    #[allow(missing_docs)] // FIXME[everyone] All pub functions should have docs.
    pub fn len(&self) -> usize {
        self.raw.borrow().len()
    }

    #[allow(missing_docs)] // FIXME[everyone] All pub functions should have docs.
    pub fn is_empty(&self) -> bool {
        self.raw.borrow().is_empty()
    }

    #[allow(missing_docs)] // FIXME[everyone] All pub functions should have docs.
    pub fn clear(&self) {
        self.raw.borrow_mut().clear()
    }

    #[allow(missing_docs)] // FIXME[everyone] All pub functions should have docs.
    pub fn for_each<F>(&self, f: F)
    where F: FnMut((&K, &V)) {
        self.raw.borrow_mut().iter().for_each(f)
    }

    #[allow(missing_docs)] // FIXME[everyone] All pub functions should have docs.
    pub fn keys(&self) -> Vec<K>
    where K: Clone {
        self.raw.borrow().keys().cloned().collect_vec()
    }
}



// =================
// === FrpInputs ===
// =================

/// The information about data source hinted by node creation process. For example, when creating
/// node by dropping edge, the source port should be a source for newly created node.
///
/// This is information meant to be sent to searcher, which can, for example, auto- connect the
/// source to "this" port of new node.
#[derive(Clone, CloneRef, Copy, Debug, Default, Eq, PartialEq)]
#[allow(missing_docs)]
pub struct NodeSource {
    pub node: NodeId,
}

ensogl::define_endpoints! {
    Input {
        // === General ===
        /// Cancel the operation being currently performed. Often mapped to the escape key.
        cancel(),


        // === Layout ===
        space_for_window_buttons (Vector2<f32>),


        // === Node Selection ===

        /// Node press event
        node_press(),
        /// Node press event
        node_release(),
        /// Enable nodes multi selection mode. It works like inverse mode for single node selection
        /// and like merge mode for multi node selection mode.
        enable_node_multi_select(),
        /// Disable nodes multi selection mode. It works like inverse mode for single node selection
        /// and like merge mode for multi node selection mode.
        disable_node_multi_select(),
        /// Toggle nodes multi selection mode. It works like inverse mode for single node selection
        /// and like merge mode for multi node selection mode.
        toggle_node_multi_select(),

        /// Enable nodes merge selection mode.
        enable_node_merge_select(),
        /// Disable nodes merge selection mode.
        disable_node_merge_select(),
        /// Toggles nodes merge selection mode.
        toggle_node_merge_select(),

        /// Enable nodes subtract selection mode.
        enable_node_subtract_select(),
        /// Disable nodes subtract selection mode.
        disable_node_subtract_select(),
        /// Toggle nodes subtract selection mode.
        toggle_node_subtract_select(),

        /// Enable nodes inverse selection mode.
        enable_node_inverse_select(),
        /// Disable nodes inverse selection mode.
        disable_node_inverse_select(),
        /// Toggle nodes inverse selection mode.
        toggle_node_inverse_select(),

        /// Set the node as selected. Ignores selection mode.
        // WARNING: not implemented
        select_node                  (NodeId),
        /// Set the node as deselected. Ignores selection mode.
        // WARNING: not implemented
        deselect_node                (NodeId),


        // === Navigation ===

        /// Enter the last selected node.
        enter_selected_node(),
        /// Enter the node currently under the cursor.
        enter_hovered_node(),
        /// Steps out of the current node, popping the topmost stack frame from the crumb list.
        exit_node(),


        // === Node Editing ===

        /// Add a new node and place it in the origin of the workspace.
        add_node(),
        /// Start Node creation process.
        ///
        /// This event is the best to be emit in situations, when the user want to create node (in
        /// opposition to e.g. loading graph from file). It will create node and put it into edit
        /// mode. The node position may vary, depending on what is the best for the UX - for details
        /// see [`GraphEditorModel::create_node`] implementation.
        start_node_creation(),




        /// Remove all selected nodes from the graph.
        remove_selected_nodes(),
        /// Remove all nodes from the graph.
        remove_all_nodes(),
        /// Enable mode in which the pressed node will be edited.
        edit_mode_on(),
        /// Disable mode in which the pressed node will be edited.
        edit_mode_off(),
        /// Stop node editing, whatever node is currently edited.
        stop_editing(),
        /// Remove all nodes from the graph.
        collapse_selected_nodes(),
        /// Indicate whether this node had an error or not.
        set_node_error_status(NodeId,Option<node::error::Error>),
        /// Indicate whether this node has finished execution.
        set_node_profiling_status(NodeId,node::profiling::Status),


        // === Visualization ===

        /// Simulates a visualization open press event. In case the event will be shortly followed by `release_visualization_visibility`, the visualization will be shown permanently. In other case, it will be disabled as soon as the `release_visualization_visibility` is emitted.
        press_visualization_visibility(),
        /// Simulates a visualization open double press event. This event toggles the visualization fullscreen mode.
        double_press_visualization_visibility(),
        /// Simulates a visualization open release event. See `press_visualization_visibility` to learn more.
        release_visualization_visibility(),
        /// Cycle the visualization for the selected nodes.
        cycle_visualization_for_selected_node(),
        /// The visualization currently displayed as fullscreen is
        close_fullscreen_visualization(),


        // === Scene Navigation ===

        /// Stop the scene camera from moving around, locking the scene in place.
        /// Can be used, e.g., if there is a fullscreen visualisation active, or navigation should
        ///only work for a selected visualisation.
        set_navigator_disabled(bool),


        // === Modes ===

        toggle_profiling_mode(),


        // === Debug ===

        /// Enable or disable debug-only features.
        set_debug_mode(bool),

        /// Push a hardcoded breadcrumb without notifying the controller.
        debug_push_breadcrumb(),
        /// Pop a breadcrumb without notifying the controller.
        debug_pop_breadcrumb(),
        /// Set a test visualization data for the selected nodes. Useful for testing visualizations during their development.
        debug_set_test_visualization_data_for_selected_node(),


        // === VCS Status ===

        set_node_vcs_status     ((NodeId,Option<node::vcs::Status>)),


        set_detached_edge_targets    (EdgeEndpoint),
        set_detached_edge_sources    (EdgeEndpoint),
        set_edge_source              ((EdgeId,EdgeEndpoint)),
        set_edge_target              ((EdgeId,EdgeEndpoint)),
        unset_edge_source            (EdgeId),
        unset_edge_target            (EdgeId),
        connect_nodes                ((EdgeEndpoint,EdgeEndpoint)),
        deselect_all_nodes           (),
        press_node_input             (EdgeEndpoint),
        press_node_output            (EdgeEndpoint),
        remove_all_node_edges        (NodeId),
        remove_all_node_input_edges  (NodeId),
        remove_all_node_output_edges (NodeId),
        remove_edge                  (EdgeId),
        remove_node                  (NodeId),
        edit_node                    (NodeId),
        collapse_nodes               ((Vec<NodeId>,NodeId)),
        set_node_expression          ((NodeId,node::Expression)),
        set_node_comment             ((NodeId,node::Comment)),
        set_node_position            ((NodeId,Vector2)),
        set_expression_usage_type    ((NodeId,ast::Id,Option<Type>)),
        set_method_pointer           ((ast::Id,Option<MethodPointer>)),
        cycle_visualization          (NodeId),
        set_visualization            ((NodeId,Option<visualization::Path>)),
        register_visualization       (Option<visualization::Definition>),
        set_visualization_data       ((NodeId,visualization::Data)),
        set_error_visualization_data ((NodeId,visualization::Data)),
        enable_visualization         (NodeId),
        disable_visualization        (NodeId),

        /// Remove from visualization registry all non-default visualizations.
        reset_visualization_registry (),
        /// Reload visualization registry
        reload_visualization_registry(),
        /// Show visualisation previews on nodes without delay.
        enable_quick_visualization_preview(),
        /// Show visualisation previews on nodes with delay.
        disable_quick_visualization_preview(),

        /// Drop an edge that is being dragged.
        drop_dragged_edge            (),
    }

    Output {
        // === Debug Mode ===

        debug_mode                             (bool),

        // === Edge ===

        has_detached_edge                      (bool),
        on_edge_add                            (EdgeId),
        on_edge_drop                           (EdgeId),
        on_edge_drop_to_create_node            (EdgeId),
        on_edge_source_set                     ((EdgeId,EdgeEndpoint)),
        on_edge_source_set_with_target_not_set ((EdgeId,EdgeEndpoint)),
        on_edge_target_set_with_source_not_set ((EdgeId,EdgeEndpoint)),
        on_edge_target_set                     ((EdgeId,EdgeEndpoint)),
        on_edge_source_unset                   ((EdgeId,EdgeEndpoint)),
        on_edge_target_unset                   ((EdgeId,EdgeEndpoint)),

        /// Fires always when there is a new edge with source set but target not set. This could
        /// happen after the target was disconnected or the edge was created and its source was
        /// connected.
        on_edge_only_target_not_set (EdgeId),

        /// Fires always when there is a new edge with target set but source not set. This could
        /// happen after the source was disconnected or the edge was created and its target was
        /// connected.
        on_edge_only_source_not_set (EdgeId),

        on_edge_endpoint_unset      ((EdgeId,EdgeEndpoint)),
        on_edge_endpoint_set        ((EdgeId,EdgeEndpoint)),
        on_edge_endpoints_set       (EdgeId),
        on_some_edges_targets_unset (),
        on_some_edges_sources_unset (),
        on_all_edges_targets_set    (),
        on_all_edges_sources_set    (),
        on_all_edges_endpoints_set  (),
        some_edge_targets_unset     (bool),
        some_edge_sources_unset     (bool),
        some_edge_endpoints_unset   (bool),

        hover_node_input            (Option<EdgeEndpoint>),
        hover_node_output           (Option<EdgeEndpoint>),


        // === Other ===
        // FIXME: To be refactored

        node_added                (NodeId, Option<NodeSource>),
        node_removed              (NodeId),
        nodes_collapsed           ((Vec<NodeId>,NodeId)),
        node_hovered              (Option<Switch<NodeId>>),
        node_selected             (NodeId),
        node_deselected           (NodeId),
        node_position_set         ((NodeId,Vector2)),
        node_position_set_batched ((NodeId,Vector2)),
        node_expression_set       ((NodeId,String)),
        node_comment_set          ((NodeId,String)),
        node_entered              (NodeId),
        node_exited               (),
        node_editing_started      (NodeId),
        node_editing_finished     (NodeId),
        node_action_freeze        ((NodeId,bool)),
        node_action_skip          ((NodeId,bool)),
        node_edit_mode            (bool),
        nodes_labels_visible      (bool),


        /// `None` value as a visualization path denotes a disabled visualization.
        enabled_visualization_path              (NodeId,Option<visualization::Path>),
        visualization_shown                     (NodeId,visualization::Metadata),
        visualization_hidden                    (NodeId),
        visualization_fullscreen                (Option<NodeId>),
        is_fs_visualization_displayed           (bool),
        visualization_preprocessor_changed      ((NodeId,PreprocessorConfiguration)),
        visualization_registry_reload_requested (),

        on_visualization_select     (Switch<NodeId>),
        some_visualisation_selected (bool),

        node_being_edited (Option<NodeId>),
        node_editing (bool),

        view_mode (view::Mode),

        navigator_active (bool),
        file_dropped     (ensogl_drop_manager::File,Vector2<f32>),

        default_x_gap_between_nodes (f32),
        default_y_gap_between_nodes (f32),
        min_x_spacing_for_new_nodes (f32),
    }
}

impl application::command::FrpNetworkProvider for GraphEditor {
    fn network(&self) -> &frp::Network {
        &self.model.network
    }
}



// ============
// === Node ===
// ============

#[derive(Clone, CloneRef, Debug, Shrinkwrap)]
#[allow(missing_docs)] // FIXME[everyone] Public-facing API should be documented.
pub struct Node {
    #[shrinkwrap(main_field)]
    pub view:      component::Node,
    pub in_edges:  SharedHashSet<EdgeId>,
    pub out_edges: SharedHashSet<EdgeId>,
}

#[derive(Clone, CloneRef, Copy, Debug, Default, Eq, From, Hash, Into, PartialEq, Ord, PartialOrd)]
#[allow(missing_docs)] // FIXME[everyone] Public-facing API should be documented.
pub struct NodeId(pub Id);

impl Node {
    #[allow(missing_docs)] // FIXME[everyone] All pub functions should have docs.
    pub fn new(view: component::Node) -> Self {
        let in_edges = default();
        let out_edges = default();
        Self { view, in_edges, out_edges }
    }

    #[allow(missing_docs)] // FIXME[everyone] All pub functions should have docs.
    pub fn id(&self) -> NodeId {
        self.view.id().into()
    }

    /// Return all edges connected to this node. Ingoing and outgoing both.
    pub fn all_edges(self) -> Vec<EdgeId> {
        self.in_edges.keys().extended(self.out_edges.keys())
    }
}

impl display::Object for Node {
    fn display_object(&self) -> &display::object::Instance {
        self.view.display_object()
    }
}

impl Display for NodeId {
    fn fmt(&self, f: &mut fmt::Formatter<'_>) -> fmt::Result {
        Display::fmt(&self.0, f)
    }
}



// ============
// === Edge ===
// ============

#[derive(Clone, CloneRef, Debug, Shrinkwrap)]
#[allow(missing_docs)] // FIXME[everyone] Public-facing API should be documented.
pub struct Edge {
    #[shrinkwrap(main_field)]
    pub view: component::Edge,
    source:   Rc<RefCell<Option<EdgeEndpoint>>>,
    target:   Rc<RefCell<Option<EdgeEndpoint>>>,
}

#[derive(Clone, CloneRef, Copy, Debug, Default, Eq, From, Hash, Into, PartialEq)]
#[allow(missing_docs)] // FIXME[everyone] Public-facing API should be documented.
pub struct EdgeId(pub Id);

impl Edge {
    #[allow(missing_docs)] // FIXME[everyone] All pub functions should have docs.
    pub fn new(view: component::Edge) -> Self {
        let source = default();
        let target = default();
        Self { view, source, target }
    }

    #[allow(missing_docs)] // FIXME[everyone] All pub functions should have docs.
    pub fn id(&self) -> EdgeId {
        self.view.id().into()
    }

    #[allow(missing_docs)] // FIXME[everyone] All pub functions should have docs.
    pub fn target(&self) -> Option<EdgeEndpoint> {
        self.target.borrow().as_ref().map(|t| t.clone_ref())
    }

    #[allow(missing_docs)] // FIXME[everyone] All pub functions should have docs.
    pub fn source(&self) -> Option<EdgeEndpoint> {
        self.source.borrow().as_ref().map(|t| t.clone_ref())
    }

    #[allow(missing_docs)] // FIXME[everyone] All pub functions should have docs.
    pub fn has_source(&self) -> bool {
        self.source.borrow().is_some()
    }

    #[allow(missing_docs)] // FIXME[everyone] All pub functions should have docs.
    pub fn has_target(&self) -> bool {
        self.target.borrow().is_some()
    }

    #[allow(missing_docs)] // FIXME[everyone] All pub functions should have docs.
    pub fn set_source(&self, source: EdgeEndpoint) {
        *self.source.borrow_mut() = Some(source)
    }

    #[allow(missing_docs)] // FIXME[everyone] All pub functions should have docs.
    pub fn set_target(&self, target: EdgeEndpoint) {
        *self.target.borrow_mut() = Some(target)
    }

    #[allow(missing_docs)] // FIXME[everyone] All pub functions should have docs.
    pub fn take_source(&self) -> Option<EdgeEndpoint> {
        mem::take(&mut *self.source.borrow_mut())
    }

    #[allow(missing_docs)] // FIXME[everyone] All pub functions should have docs.
    pub fn take_target(&self) -> Option<EdgeEndpoint> {
        mem::take(&mut *self.target.borrow_mut())
    }
}

impl display::Object for Edge {
    fn display_object(&self) -> &display::object::Instance {
        self.view.display_object()
    }
}

impl Display for EdgeId {
    fn fmt(&self, f: &mut fmt::Formatter<'_>) -> fmt::Result {
        Display::fmt(&self.0, f)
    }
}



// ============
// === Type ===
// ============

/// Typename information that may be associated with the given Port.
///
/// `None` means that type for the port is unknown.
#[derive(Clone, Debug, Default, Eq, Hash, PartialEq)]
pub struct Type(pub ImString);

impl Deref for Type {
    type Target = ImString;
    fn deref(&self) -> &Self::Target {
        &self.0
    }
}

impl Type {
    /// Check whether this is any type, the most generic type in Enso. The empty string is
    /// considered to be an empty type as well.
    pub fn is_any(&self) -> bool {
        self.as_str() == "Any" || self.is_empty()
    }

    /// If the type consists of a single identifier then we remove all module qualifiers:
    /// ```
    /// use ide_view_graph_editor::*;
    ///
    /// let input = Type::from("Foo.Bar.Baz.Vector".to_string());
    /// let expectation = Type::from("Vector".to_string());
    /// assert_eq!(input.abbreviate(), expectation);
    /// ```
    ///
    /// If the type contains multiple identifiers then we just abbreviate the first one:
    /// ```
    /// use ide_view_graph_editor::*;
    ///
    /// let input = Type::from("Foo.Bar.Baz.Vector Math.Number".to_string());
    /// let expectation = Type::from("Vector Math.Number".to_string());
    /// assert_eq!(input.abbreviate(), expectation);
    /// ```
    pub fn abbreviate(&self) -> Type {
        if let Some(up_to_whitespace) = self.split_whitespace().next() {
            if let Some(last_dot_index) = up_to_whitespace.rfind('.') {
                Type::from(self[last_dot_index + 1..].to_string())
            } else {
                // `self` contains no dot. We do not need to abbreaviate it.
                self.clone()
            }
        } else {
            // `self` was empty.
            Type::from("".to_string())
        }
    }
}

impl From<String> for Type {
    fn from(s: String) -> Self {
        Type(s.into())
    }
}

impl Display for Type {
    fn fmt(&self, f: &mut fmt::Formatter<'_>) -> fmt::Result {
        write!(f, "{}", self.0)
    }
}



// =============================
// === OptionalMethodPointer ===
// =============================

/// Information about target definition for node entering.
// TODO [mwu]
//  As currently there is no good place to wrap Rc into a newtype that can be easily depended on
//  both by `ide-view` and `ide` crates, we put this as-is. Refactoring should be considered in the
//  future, once code organization and emerging patterns are more clear.
#[derive(Clone, Debug, Shrinkwrap, PartialEq, Eq)]
pub struct MethodPointer(pub Rc<engine_protocol::language_server::MethodPointer>);

impl From<engine_protocol::language_server::MethodPointer> for MethodPointer {
    fn from(method_pointer: engine_protocol::language_server::MethodPointer) -> Self {
        Self(Rc::new(method_pointer))
    }
}



// =================
// === LocalCall ===
// =================

/// A specific function call occurring within another function's definition body.
/// It's closely related to the `LocalCall` type defined in `Language Server` types, but uses the
/// new type `MethodPointer` defined in `GraphEditor`.
#[derive(Clone, Debug, Eq, PartialEq)]
pub struct LocalCall {
    /// An expression being a call to a method.
    pub call:       engine_protocol::language_server::ExpressionId,
    /// A pointer to the called method.
    pub definition: MethodPointer,
}



// ==================
// === EdgeEndpoint ===
// ==================

#[derive(Clone, CloneRef, Debug, Default, Eq, PartialEq)]
#[allow(missing_docs)] // FIXME[everyone] Public-facing API should be documented.
pub struct EdgeEndpoint {
    pub node_id: NodeId,
    pub port:    span_tree::Crumbs,
}

impl EdgeEndpoint {
    #[allow(missing_docs)] // FIXME[everyone] All pub functions should have docs.
    pub fn new(node_id: impl Into<NodeId>, port: span_tree::Crumbs) -> Self {
        let node_id = node_id.into();
        Self { node_id, port }
    }

    #[allow(missing_docs)] // FIXME[everyone] All pub functions should have docs.
    pub fn is_connected_to(&self, node_id: NodeId) -> bool {
        self.node_id == node_id
    }
}



// ============
// === Grid ===
// ============

/// Defines a snapping grid for nodes. The grid implementation is currently very simple. For each
/// node, the grid records its position and allows querying for positions close to the recorded
/// ones.
#[derive(Debug, Clone, Default)]
pub struct Grid {
    sorted_xs: Vec<f32>,
    sorted_ys: Vec<f32>,
}

impl Grid {
    /// Query the grid for a close position to the provided using the provided threshold distance.
    pub fn close_to(&self, position: Vector2<f32>, threshold: f32) -> Vector2<Option<f32>> {
        let x = Self::axis_close_to(&self.sorted_xs, position.x, threshold);
        let y = Self::axis_close_to(&self.sorted_ys, position.y, threshold);
        Vector2(x, y)
    }

    fn axis_close_to(axis: &[f32], pos: f32, threshold: f32) -> Option<f32> {
        match axis.binary_search_by(|t| t.partial_cmp(&pos).unwrap()) {
            Ok(ix) => Some(axis[ix]),
            Err(ix) => {
                let max = axis.len();
                let left_pos = if ix == 0 { None } else { Some(axis[ix - 1]) };
                let right_pos = if ix == max { None } else { Some(axis[ix]) };
                let left_dist = left_pos.map(|t| (pos - t).abs());
                let right_dist = right_pos.map(|t| (pos - t).abs());
                let left_check = left_dist.map(|t| t < threshold).unwrap_or_default();
                let right_check = right_dist.map(|t| t < threshold).unwrap_or_default();
                match (left_check, right_check) {
                    (false, false) => None,
                    (true, false) => left_pos,
                    (false, true) => right_pos,
                    (true, true) => {
                        let left_dist = left_dist.unwrap_or_default();
                        let right_dist = right_dist.unwrap_or_default();
                        if left_dist < right_dist {
                            left_pos
                        } else {
                            right_pos
                        }
                    }
                }
            }
        }
    }
}



// =============
// === Nodes ===
// =============

#[derive(Debug, Clone, CloneRef)]
#[allow(missing_docs)] // FIXME[everyone] Public-facing API should be documented.
pub struct Nodes {
    pub logger:   Logger,
    pub all:      SharedHashMap<NodeId, Node>,
    pub selected: SharedVec<NodeId>,
    pub grid:     Rc<RefCell<Grid>>,
}

impl Deref for Nodes {
    type Target = SharedHashMap<NodeId, Node>;
    fn deref(&self) -> &Self::Target {
        &self.all
    }
}

impl Nodes {
    #[allow(missing_docs)] // FIXME[everyone] All pub functions should have docs.
    pub fn new(logger: impl AnyLogger) -> Self {
        let logger = Logger::new_sub(logger, "nodes");
        let all = default();
        let selected = default();
        let grid = default();
        Self { logger, all, selected, grid }
    }

    #[allow(missing_docs)] // FIXME[everyone] All pub functions should have docs.
    pub fn insert(&self, node_id: NodeId, node: Node) {
        self.all.insert(node_id, node);
        self.recompute_grid(default());
    }

    fn recompute_grid(&self, blacklist: HashSet<NodeId>) {
        let mut sorted_xs = Vec::new();
        let mut sorted_ys = Vec::new();
        for (id, node) in &*self.all.raw.borrow() {
            if !blacklist.contains(id) {
                let position = node.position();
                sorted_xs.push(position.x);
                sorted_ys.push(position.y);
            }
        }
        sorted_xs.sort_unstable_by(|a, b| a.partial_cmp(b).unwrap());
        sorted_ys.sort_unstable_by(|a, b| a.partial_cmp(b).unwrap());
        *self.grid.borrow_mut() = Grid { sorted_xs, sorted_ys };
    }

    #[allow(missing_docs)] // FIXME[everyone] All pub functions should have docs.
    pub fn check_grid_magnet(&self, position: Vector2<f32>) -> Vector2<Option<f32>> {
        self.grid.borrow().close_to(position, SNAP_DISTANCE_THRESHOLD)
    }

    #[allow(missing_docs)] // FIXME[everyone] All pub functions should have docs.
    pub fn set_quick_preview(&self, quick: bool) {
        self.all.raw.borrow().values().for_each(|node| node.view.frp.quick_preview_vis.emit(quick))
    }

    #[allow(missing_docs)] // FIXME[everyone] All pub functions should have docs.
    pub fn show_quick_actions(&self, quick: bool) {
        self.all
            .raw
            .borrow()
            .values()
            .for_each(|node| node.view.frp.show_quick_action_bar_on_hover.emit(quick))
    }
}


// === Node Selection ===

impl Nodes {
    /// Mark node as selected and send FRP event to node about its selection status.
    pub fn select(&self, node_id: impl Into<NodeId>) {
        let node_id = node_id.into();
        if let Some(node) = self.get_cloned_ref(&node_id) {
            // Remove previous instances and add new selection at end of the list, indicating that
            // this node was selected last, superseding the previous selection.
            while self.selected.contains(&node_id) {
                self.selected.remove_item(&node_id)
            }
            self.selected.push(node_id);
            node.frp.select.emit(());
        }
    }

    /// Mark node as deselected and send FRP event to node about its selection status.
    pub fn deselect(&self, node_id: impl Into<NodeId>) {
        let node_id = node_id.into();
        if let Some(node) = self.get_cloned_ref(&node_id) {
            self.selected.remove_item(&node_id);
            node.frp.deselect.emit(());
        }
    }

    /// Return all nodes marked as selected.
    pub fn all_selected(&self) -> Vec<NodeId> {
        self.selected.items()
    }

    /// Return the node that was marked as selected last.
    pub fn last_selected(&self) -> Option<NodeId> {
        self.selected.last_cloned()
    }

    /// Return whether the given node is marked as selected.
    pub fn is_selected(&self, node: NodeId) -> bool {
        self.selected.contains(&node)
    }

    /// Call `deselect` for all nodes marked as selected.
    pub fn deselect_all(&self) {
        let selected = self.selected.raw.as_ref().clone();
        selected.into_inner().into_iter().for_each(|node_id| self.deselect(node_id))
    }
}



// =============
// === Edges ===
// =============

#[derive(Debug, Clone, CloneRef)]
#[allow(missing_docs)] // FIXME[everyone] Public-facing API should be documented.
pub struct Edges {
    pub logger:          Logger,
    pub all:             SharedHashMap<EdgeId, Edge>,
    pub detached_source: SharedHashSet<EdgeId>,
    pub detached_target: SharedHashSet<EdgeId>,
}

impl Deref for Edges {
    type Target = SharedHashMap<EdgeId, Edge>;
    fn deref(&self) -> &Self::Target {
        &self.all
    }
}

impl Edges {
    #[allow(missing_docs)] // FIXME[everyone] All pub functions should have docs.
    pub fn new(logger: impl AnyLogger) -> Self {
        let logger = Logger::new_sub(logger, "edges");
        let all = default();
        let detached_source = default();
        let detached_target = default();
        Self { logger, all, detached_source, detached_target }
    }

    #[allow(missing_docs)] // FIXME[everyone] All pub functions should have docs.
    pub fn insert(&self, edge: Edge) {
        self.all.insert(edge.id(), edge);
    }

    #[allow(missing_docs)] // FIXME[everyone] All pub functions should have docs.
    pub fn detached_edges_iter(&self) -> impl Iterator<Item = EdgeId> {
        let detached_target = self.detached_target.raw.borrow();
        let detached_source = self.detached_source.raw.borrow();
        let mut detached = detached_target.iter().copied().collect_vec();
        let detached_source_iter = detached_source.iter().copied();
        detached.extend(detached_source_iter);
        detached.into_iter()
    }
}



#[derive(Debug, Clone, CloneRef, Default)]
struct Visualisations {
    /// This keeps track of the currently selected visualisation. There should only ever be one
    /// visualisations selected, however due to the way that the selection is determined, it can
    /// happen that while the FRP is resolved, temporarily, we have multiple visualisation in this
    /// set. This happens because the selection status is determined bottom up from each
    /// visualisation and the reported via FRP to the graph editor. That means if the status
    /// we might see the new selection status for a visualisation getting set before we see the
    /// previously selected visualisation report its deselection. If we ever have more than one
    /// visualisation in this set after the status updates have been resolved, that is a bug.
    selected: SharedHashSet<NodeId>,
}



#[derive(Debug, CloneRef, Derivative)]
#[derivative(Clone(bound = ""))]
#[allow(missing_docs)] // FIXME[everyone] Public-facing API should be documented.
pub struct TouchNetwork<T: frp::Data> {
    pub down:     frp::Source<T>,
    pub up:       frp::Stream<T>,
    pub is_down:  frp::Stream<bool>,
    pub selected: frp::Stream<T>,
}

impl<T: frp::Data> TouchNetwork<T> {
    #[allow(missing_docs)] // FIXME[everyone] All pub functions should have docs.
    pub fn new(network: &frp::Network, mouse: &frp::io::Mouse) -> Self {
        frp::extend! { network
            down          <- source::<T> ();
            is_down       <- bool(&mouse.up_primary,&down);
            was_down      <- is_down.previous();
            mouse_up      <- mouse.up_primary.gate(&was_down);
            pos_on_down   <- mouse.position.sample(&down);
            pos_on_up     <- mouse.position.sample(&mouse_up);
            should_select <- pos_on_up.map3(&pos_on_down,&mouse.distance,Self::check);
            up            <- down.sample(&mouse_up);
            selected      <- up.gate(&should_select);
        }
        Self { down, up, is_down, selected }
    }

    #[allow(clippy::trivially_copy_pass_by_ref)]
    fn check(end: &Vector2, start: &Vector2, diff: &f32) -> bool {
        (end - start).norm() <= diff * 2.0
    }
}

#[derive(Debug, Clone, CloneRef)]
#[allow(missing_docs)] // FIXME[everyone] Public-facing API should be documented.
pub struct TouchState {
    pub nodes:      TouchNetwork<NodeId>,
    pub background: TouchNetwork<()>,
}

impl TouchState {
    #[allow(missing_docs)] // FIXME[everyone] All pub functions should have docs.
    pub fn new(network: &frp::Network, mouse: &frp::io::Mouse) -> Self {
        let nodes = TouchNetwork::<NodeId>::new(network, mouse);
        let background = TouchNetwork::<()>::new(network, mouse);
        Self { nodes, background }
    }
}



#[allow(missing_docs)] // FIXME[everyone] All pub functions should have docs.
pub fn is_sub_crumb_of(src: &[span_tree::Crumb], tgt: &[span_tree::Crumb]) -> bool {
    if src.len() < tgt.len() {
        return false;
    }
    for (s, t) in src.iter().zip(tgt.iter()) {
        if s != t {
            return false;
        }
    }
    true
}

#[allow(missing_docs)] // FIXME[everyone] All pub functions should have docs.
pub fn crumbs_overlap(src: &[span_tree::Crumb], tgt: &[span_tree::Crumb]) -> bool {
    is_sub_crumb_of(src, tgt) || is_sub_crumb_of(tgt, src)
}



// ===================================
// === GraphEditorModelWithNetwork ===
// ===================================

#[derive(Debug, Clone, CloneRef)]
#[allow(missing_docs)] // FIXME[everyone] Public-facing API should be documented.
pub struct GraphEditorModelWithNetwork {
    pub model:   GraphEditorModel,
    pub network: frp::Network,
}

impl Deref for GraphEditorModelWithNetwork {
    type Target = GraphEditorModel;
    fn deref(&self) -> &Self::Target {
        &self.model
    }
}


impl GraphEditorModelWithNetwork {
    #[allow(missing_docs)] // FIXME[everyone] All pub functions should have docs.
    pub fn new(app: &Application, cursor: cursor::Cursor, frp: &Frp) -> Self {
        let network = frp.network.clone_ref(); // FIXME make weak
        let model = GraphEditorModel::new(app, cursor, frp);
        Self { model, network }
    }

    fn is_node_connected_at_input(&self, node_id: NodeId, crumbs: &span_tree::Crumbs) -> bool {
        if let Some(node) = self.nodes.get_cloned(&node_id) {
            for in_edge_id in node.in_edges.raw.borrow().iter() {
                if let Some(edge) = self.edges.get_cloned(in_edge_id) {
                    if let Some(target) = edge.target() {
                        if target.node_id == node_id && target.port == crumbs {
                            return true;
                        }
                    }
                }
            }
        }
        false
    }

    #[allow(missing_docs)] // FIXME[everyone] All pub functions should have docs.
    pub fn get_node_position(&self, node_id: NodeId) -> Option<Vector3<f32>> {
        self.nodes.get_cloned_ref(&node_id).map(|node| node.position())
    }

    fn create_edge(
        &self,
        edge_click: &frp::Source<EdgeId>,
        edge_over: &frp::Source<EdgeId>,
        edge_out: &frp::Source<EdgeId>,
    ) -> EdgeId {
        let edge = Edge::new(component::Edge::new(&self.app));
        let edge_id = edge.id();
        self.add_child(&edge);
        self.edges.insert(edge.clone_ref());

        let network = &self.network;

        frp::extend! { network
            eval_ edge.view.frp.shape_events.mouse_down ( edge_click.emit(edge_id));
            eval_ edge.view.frp.shape_events.mouse_over ( edge_over.emit(edge_id));
            eval_ edge.view.frp.shape_events.mouse_out ( edge_out.emit(edge_id));
        }

        edge_id
    }

    fn new_edge_from_output(
        &self,
        edge_click: &frp::Source<EdgeId>,
        edge_over: &frp::Source<EdgeId>,
        edge_out: &frp::Source<EdgeId>,
    ) -> EdgeId {
        let edge_id = self.create_edge(edge_click, edge_over, edge_out);
        let first_detached = self.edges.detached_target.is_empty();
        self.edges.detached_target.insert(edge_id);
        if first_detached {
            self.frp.source.on_some_edges_targets_unset.emit(());
        }
        edge_id
    }

    fn new_edge_from_input(
        &self,
        edge_click: &frp::Source<EdgeId>,
        edge_over: &frp::Source<EdgeId>,
        edge_out: &frp::Source<EdgeId>,
    ) -> EdgeId {
        let edge_id = self.create_edge(edge_click, edge_over, edge_out);
        let first_detached = self.edges.detached_source.is_empty();
        self.edges.detached_source.insert(edge_id);
        if first_detached {
            self.frp.source.on_some_edges_sources_unset.emit(());
        }
        edge_id
    }
}


// === Node Creation ===

#[derive(Clone, Copy, Debug)]
enum WayOfCreatingNode {
    /// "add_node" FRP event was emitted.
    AddNodeEvent,
    /// "start_node_creation" FRP event was emitted.
    StartCreationEvent,
    /// add_node_button was clicked.
    ClickingButton,
    /// The edge was dropped on the stage.
    DroppingEdge { edge_id: EdgeId },
}

impl Default for WayOfCreatingNode {
    fn default() -> Self {
        Self::AddNodeEvent
    }
}

/// Context data required to create a new node.
#[derive(Debug)]
struct NodeCreationContext<'a> {
    pointer_style:  &'a frp::Any<(NodeId, cursor::Style)>,
    tooltip_update: &'a frp::Any<(NodeId, tooltip::Style)>,
    output_press:   &'a frp::Source<EdgeEndpoint>,
    input_press:    &'a frp::Source<EdgeEndpoint>,
    output:         &'a FrpEndpoints,
}

impl GraphEditorModelWithNetwork {
    fn create_node(
        &self,
        ctx: &NodeCreationContext,
        way: WayOfCreatingNode,
        mouse_position: Vector2,
    ) -> (NodeId, Option<NodeSource>, bool) {
        use WayOfCreatingNode::*;
        let should_edit = !matches!(way, AddNodeEvent);
        let selection = self.nodes.selected.first_cloned();
        let source_node = match way {
            AddNodeEvent => None,
            StartCreationEvent | ClickingButton => selection,
            DroppingEdge { edge_id } => self.edge_source_node_id(edge_id),
        };
        let source = source_node.map(|node| NodeSource { node });
        let screen_center =
            self.scene().screen_to_object_space(&self.display_object, Vector2(0.0, 0.0));
        let position: Vector2 = match way {
            AddNodeEvent => default(),
            StartCreationEvent | ClickingButton if selection.is_some() =>
                self.find_free_place_under(selection.unwrap()),
            StartCreationEvent => mouse_position,
            ClickingButton =>
                self.find_free_place_for_node(screen_center, Vector2(0.0, -1.0)).unwrap(),
            DroppingEdge { .. } => mouse_position,
        };
        let node = self.new_node(ctx);
        node.set_position_xy(position);
        if should_edit {
            node.view.set_expression(node::Expression::default());
        }
        (node.id(), source, should_edit)
    }

    fn new_node(&self, ctx: &NodeCreationContext) -> Node {
        let view = component::Node::new(&self.app, self.vis_registry.clone_ref());
        let node = Node::new(view);
        let node_id = node.id();
        self.add_child(&node);

        let touch = &self.touch_state;
        let model = &self.model;
        let NodeCreationContext {
            pointer_style,
            tooltip_update,
            output_press,
            input_press,
            output,
        } = ctx;

        frp::new_bridge_network! { [self.network, node.frp.network] graph_node_bridge
            eval_ node.frp.background_press(touch.nodes.down.emit(node_id));

            hovered <- node.output.hover.map (move |t| Some(Switch::new(node_id,*t)));
            output.source.node_hovered <+ hovered;

            eval node.comment ([model](comment)
                model.frp.source.node_comment_set.emit((node_id,comment.clone()))
            );

            node.set_output_expression_visibility <+ self.frp.nodes_labels_visible;

            tooltip_update <+ node.frp.tooltip.map(move |tooltip| (node_id, tooltip.clone()));
            pointer_style <+ node.model.input.frp.pointer_style.map(move |s| (node_id, s.clone()));
            eval node.model.output.frp.on_port_press ([output_press](crumbs){
                let target = EdgeEndpoint::new(node_id,crumbs.clone());
                output_press.emit(target);
            });

            eval node.model.input.frp.on_port_press ([input_press](crumbs)
                let target = EdgeEndpoint::new(node_id,crumbs.clone());
                input_press.emit(target);
            );

            eval node.model.input.frp.on_port_hover ([model](t) {
                let crumbs = t.on();
                let target = crumbs.map(|c| EdgeEndpoint::new(node_id,c.clone()));
                model.frp.source.hover_node_input.emit(target);
            });

            eval node.model.output.frp.on_port_hover ([model](hover) {
               let output = hover.on().map(|crumbs| EdgeEndpoint::new(node_id,crumbs.clone()));
               model.frp.source.hover_node_output.emit(output);
            });

            let neutral_color = model.styles_frp.get_color(theme::code::types::any::selection);

            _eval <- all_with(&node.model.input.frp.on_port_type_change,&neutral_color,
                f!(((crumbs,_),neutral_color)
                    model.with_input_edge_id(node_id,crumbs,|id|
                        model.refresh_edge_color(id,neutral_color.into())
                    )
                ));

            _eval <- all_with(&node.model.input.frp.on_port_type_change,&neutral_color,
                f!(((crumbs,_),neutral_color)
                    model.with_output_edge_id(node_id,crumbs,|id|
                        model.refresh_edge_color(id,neutral_color.into())
                    )
                ));

            eval node.frp.expression((t) output.source.node_expression_set.emit((node_id,t.into())));


            // === Actions ===

            eval node.view.frp.freeze ((is_frozen) {
                output.source.node_action_freeze.emit((node_id,*is_frozen));
            });

            let set_node_disabled = &node.frp.set_disabled;
            eval node.view.frp.skip ([set_node_disabled,output](is_skipped) {
                output.source.node_action_skip.emit((node_id,*is_skipped));
                set_node_disabled.emit(is_skipped);
            });


            // === Visualizations ===

            visualization_shown  <- node.visualization_visible.gate(&node.visualization_visible);
            visualization_hidden <- node.visualization_visible.gate_not(&node.visualization_visible);

            let vis_is_selected = node.model.visualization.frp.is_selected.clone_ref();

            selected    <- vis_is_selected.on_true();
            deselected  <- vis_is_selected.on_false();
            output.source.visualization_preprocessor_changed <+
                node.model.visualization.frp.preprocessor.map(move |preprocessor|
                    (node_id,preprocessor.clone()));
            output.source.on_visualization_select <+ selected.constant(Switch::On(node_id));
            output.source.on_visualization_select <+ deselected.constant(Switch::Off(node_id));

            metadata <- any(...);
            metadata <+ node.model.visualization.frp.preprocessor.map(visualization::Metadata::new);

            // Ensure the graph editor knows about internal changes to the visualisation. If the
            // visualisation changes that should indicate that the old one has been disabled and a
            // new one has been enabled.
            // TODO: Create a better API for updating the controller about visualisation changes
            // (see #896)
            output.source.visualization_hidden <+ visualization_hidden.constant(node_id);
            output.source.visualization_shown  <+
                visualization_shown.map2(&metadata,move |_,metadata| (node_id,metadata.clone()));


            init <- source::<()>();
            enabled_visualization_path <- init.all_with3(
                &node.visualization_enabled, &node.visualization_path,
                move |_init, is_enabled, path| (node_id, is_enabled.and_option(path.clone()))
            );
            output.source.enabled_visualization_path <+ enabled_visualization_path;


            // === View Mode ===

            node.set_view_mode <+ self.model.frp.view_mode;


            // === Profiling ===

            let profiling_min_duration              = &self.model.profiling_statuses.min_duration;
            node.set_profiling_min_global_duration <+ self.model.profiling_statuses.min_duration;
            node.set_profiling_min_global_duration(profiling_min_duration.value());
            let profiling_max_duration              = &self.model.profiling_statuses.max_duration;
            node.set_profiling_max_global_duration <+ self.model.profiling_statuses.max_duration;
            node.set_profiling_max_global_duration(profiling_max_duration.value());
        }

        node.set_view_mode(self.model.frp.view_mode.value());
        let initial_metadata = visualization::Metadata {
            preprocessor: node.model.visualization.frp.preprocessor.value(),
        };
        metadata.emit(initial_metadata);
        init.emit(&());
        self.nodes.insert(node_id, node.clone_ref());
        node
    }
}



// ========================
// === GraphEditorModel ===
// ========================

#[derive(Debug, Clone, CloneRef)]
#[allow(missing_docs)] // FIXME[everyone] Public-facing API should be documented.
pub struct GraphEditorModel {
    pub logger:           Logger,
    pub display_object:   display::object::Instance,
    pub app:              Application,
    pub breadcrumbs:      component::Breadcrumbs,
    pub cursor:           cursor::Cursor,
    pub nodes:            Nodes,
    pub edges:            Edges,
    pub vis_registry:     visualization::Registry,
    pub drop_manager:     ensogl_drop_manager::Manager,
    pub navigator:        Navigator,
    pub add_node_button:  Rc<component::add_node_button::AddNodeButton>,
    // FIXME[MM]: The tooltip should live next to the cursor in `Application`. This does not
    //  currently work, however, because the `Application` lives in enso-core, and the tooltip
    //  requires enso-text, which in turn depends on enso-core, creating a cyclic dependency.
    tooltip:              Tooltip,
    touch_state:          TouchState,
    visualisations:       Visualisations,
    frp:                  FrpEndpoints,
    profiling_statuses:   profiling::Statuses,
    profiling_button:     component::profiling::Button,
    styles_frp:           StyleWatchFrp,
    selection_controller: selection::Controller,
}


// === Public ===

impl GraphEditorModel {
    #[allow(missing_docs)] // FIXME[everyone] All pub functions should have docs.
    pub fn new(app: &Application, cursor: cursor::Cursor, frp: &Frp) -> Self {
        let network = &frp.network;
        let scene = &app.display.default_scene;
        let logger = Logger::new("GraphEditor");
        let display_object = display::object::Instance::new(&logger);
        let nodes = Nodes::new(&logger);
        let edges = Edges::new(&logger);
        let vis_registry = visualization::Registry::with_default_visualizations();
        let visualisations = default();
        let touch_state = TouchState::new(network, &scene.mouse.frp);
        let breadcrumbs = component::Breadcrumbs::new(app.clone_ref());
        let app = app.clone_ref();
        let frp = frp.output.clone_ref();
        let navigator = Navigator::new(scene, &scene.camera());
        let tooltip = Tooltip::new(&app);
        let profiling_statuses = profiling::Statuses::new();
        let profiling_button = component::profiling::Button::new(&app);
        let add_node_button = Rc::new(component::add_node_button::AddNodeButton::new(&app));
        let drop_manager = ensogl_drop_manager::Manager::new(&scene.dom.root);
        let styles_frp = StyleWatchFrp::new(&scene.style_sheet);
        let selection_controller =
            selection::Controller::new(&frp, &app.cursor, &scene.mouse.frp, &touch_state, &nodes);

        Self {
            logger,
            display_object,
            app,
            breadcrumbs,
            cursor,
            nodes,
            edges,
            vis_registry,
            drop_manager,
            tooltip,
            touch_state,
            visualisations,
            frp,
            navigator,
            profiling_statuses,
            profiling_button,
            add_node_button,
            styles_frp,
            selection_controller,
        }
        .init()
    }

    fn init(self) -> Self {
        self.add_child(&self.breadcrumbs);
        let x_offset = MACOS_TRAFFIC_LIGHTS_SIDE_OFFSET;
        let y_offset = MACOS_TRAFFIC_LIGHTS_VERTICAL_CENTER + component::breadcrumbs::HEIGHT / 2.0;
        self.breadcrumbs.set_position_x(x_offset);
        self.breadcrumbs.set_position_y(y_offset);
        self.breadcrumbs.gap_width(traffic_lights_gap_width());
        self.scene().add_child(&self.tooltip);
        self.add_child(&self.profiling_button);
        self.add_child(&*self.add_node_button);
        self
    }

    #[allow(missing_docs)] // FIXME[everyone] All pub functions should have docs.
    pub fn all_nodes(&self) -> Vec<NodeId> {
        self.nodes.all.keys()
    }

    fn scene(&self) -> &Scene {
        &self.app.display.default_scene
    }
}


// === Add node ===
impl GraphEditorModel {
    #[allow(missing_docs)] // FIXME[everyone] All pub functions should have docs.
    pub fn add_node(&self) -> NodeId {
        self.frp.add_node.emit(());
        let (node_id, _) = self.frp.node_added.value();
        node_id
    }

    #[allow(missing_docs)] // FIXME[everyone] All pub functions should have docs.
    pub fn add_node_below(&self, above: NodeId) -> NodeId {
        let pos = self.find_free_place_under(above);
        self.add_node_at(pos)
    }

    #[allow(missing_docs)] // FIXME[everyone] All pub functions should have docs.
    pub fn add_node_at(&self, pos: Vector2) -> NodeId {
        let node_id = self.add_node();
        self.frp.set_node_position((node_id, pos));
        node_id
    }

    #[allow(missing_docs)] // FIXME[everyone] All pub functions should have docs.
    pub fn find_free_place_under(&self, node_above: NodeId) -> Vector2 {
        let above_pos = self.node_position(node_above);
        let y_gap = self.frp.default_y_gap_between_nodes.value();
        let y_offset = y_gap + node::HEIGHT;
        let starting_point = above_pos - Vector2(0.0, y_offset);
        let direction = Vector2(-1.0, 0.0);
        self.find_free_place_for_node(starting_point, direction).unwrap()
    }

    #[allow(missing_docs)] // FIXME[everyone] All pub functions should have docs.
    pub fn find_free_place_for_node(
        &self,
        starting_from: Vector2,
        direction: Vector2,
    ) -> Option<Vector2> {
        let x_gap = self.frp.default_x_gap_between_nodes.value();
        let y_gap = self.frp.default_y_gap_between_nodes.value();
        // This is how much horizontal space we are looking for.
        let min_spacing = self.frp.min_x_spacing_for_new_nodes.value();
        let nodes = self.nodes.all.raw.borrow();
        // The "occupied area" for given node consists of:
        // - area taken by node view (obviously);
        // - the minimum gap between nodes in all directions, so the new node won't be "glued" to
        //   another;
        // - the new node size measured from origin point at each direction accordingly: because
        //   `find_free_place` looks for free place for the origin point, and we want to fit not
        //   only the point, but the whole node.
        let node_areas = nodes.values().map(|node| {
            let position = node.position();
            let left = position.x - x_gap - min_spacing;
            let right = position.x + node.view.model.width() + x_gap;
            let top = position.y + node::HEIGHT + y_gap;
            let bottom = position.y - node::HEIGHT - y_gap;
            OccupiedArea { x1: left, x2: right, y1: top, y2: bottom }
        });
        find_free_place(starting_from, direction, node_areas)
    }

    #[allow(missing_docs)] // FIXME[everyone] All pub functions should have docs.
    pub fn start_editing_new_node(&self, node_id: NodeId) {
        self.frp.set_node_expression.emit(&(node_id, node::Expression::default()));
        self.frp.edit_node.emit(&node_id);
    }
}


// === Remove ===

impl GraphEditorModel {
    fn remove_edge<E: Into<EdgeId>>(&self, edge_id: E) {
        let edge_id = edge_id.into();
        if let Some(edge) = self.edges.remove(&edge_id) {
            if let Some(source) = edge.take_source() {
                if let Some(source_node) = self.nodes.get_cloned_ref(&source.node_id) {
                    source_node.out_edges.remove(&edge_id);
                }
            }

            if let Some(target) = edge.take_target() {
                self.set_input_connected(&target, None, false); // FIXME None
                if let Some(target_node) = self.nodes.get_cloned_ref(&target.node_id) {
                    target_node.in_edges.remove(&edge_id);
                }
            }
        }
    }

    fn set_input_connected(&self, target: &EdgeEndpoint, tp: Option<Type>, status: bool) {
        if let Some(node) = self.nodes.get_cloned(&target.node_id) {
            node.view.set_input_connected(&target.port, tp, status);
        }
    }

    fn set_edge_target_connection_status(&self, edge_id: EdgeId, status: bool) {
        self.with_edge_target(edge_id, |tgt| {
            self.set_endpoint_connection_status(edge_id, &tgt, status)
        });
    }

    fn set_endpoint_connection_status(&self, edge_id: EdgeId, target: &EdgeEndpoint, status: bool) {
        let tp = self.edge_source_type(edge_id);
        self.set_input_connected(target, tp, status);
    }

    fn enable_visualization(&self, node_id: impl Into<NodeId>) {
        let node_id = node_id.into();
        if let Some(node) = self.nodes.get_cloned_ref(&node_id) {
            node.enable_visualization();
        }
    }

    fn disable_visualization(&self, node_id: impl Into<NodeId>) {
        let node_id = node_id.into();
        if let Some(node) = self.nodes.get_cloned_ref(&node_id) {
            node.disable_visualization();
        }
    }

    fn enable_visualization_fullscreen(&self, node_id: impl Into<NodeId>) {
        let node_id = node_id.into();
        if let Some(node) = self.nodes.get_cloned_ref(&node_id) {
            node.model.visualization.frp.enable_fullscreen.emit(());
        }
    }

    fn disable_visualization_fullscreen(&self, node_id: impl Into<NodeId>) {
        let node_id = node_id.into();
        if let Some(node) = self.nodes.get_cloned_ref(&node_id) {
            node.model.visualization.frp.disable_fullscreen.emit(());
        }
    }

    /// Get the visualization on the node, if it is enabled.
    pub fn enabled_visualization(
        &self,
        node_id: impl Into<NodeId>,
    ) -> Option<visualization::Metadata> {
        let frp = &self.nodes.all.get_cloned_ref(&node_id.into())?.model.visualization.frp;
        frp.visible.value().then(|| visualization::Metadata::new(&frp.preprocessor.value()))
    }

    /// Warning! This function does not remove connected edges. It needs to be handled by the
    /// implementation.
    fn remove_node(&self, node_id: impl Into<NodeId>) {
        let node_id = node_id.into();
        self.nodes.remove(&node_id);
        self.nodes.selected.remove_item(&node_id);
        self.frp.source.on_visualization_select.emit(Switch::Off(node_id));
    }

    fn node_in_edges(&self, node_id: impl Into<NodeId>) -> Vec<EdgeId> {
        let node_id = node_id.into();
        self.nodes.get_cloned_ref(&node_id).map(|node| node.in_edges.keys()).unwrap_or_default()
    }

    fn node_out_edges(&self, node_id: impl Into<NodeId>) -> Vec<EdgeId> {
        let node_id = node_id.into();
        self.nodes.get_cloned_ref(&node_id).map(|node| node.out_edges.keys()).unwrap_or_default()
    }

    fn node_in_and_out_edges(&self, node_id: impl Into<NodeId>) -> Vec<EdgeId> {
        let node_id = node_id.into();
        let mut edges = self.node_in_edges(node_id);
        edges.extend(&self.node_out_edges(node_id));
        edges
    }

    fn set_node_expression(&self, node_id: impl Into<NodeId>, expr: impl Into<node::Expression>) {
        let node_id = node_id.into();
        let expr = expr.into();
        if let Some(node) = self.nodes.get_cloned_ref(&node_id) {
            node.frp.set_expression.emit(expr);
        }
        for edge_id in self.node_out_edges(node_id) {
            self.refresh_edge_source_size(edge_id);
        }
    }

    fn set_node_comment(&self, node_id: impl Into<NodeId>, comment: impl Into<node::Comment>) {
        let node_id = node_id.into();
        let comment = comment.into();
        if let Some(node) = self.nodes.get_cloned_ref(&node_id) {
            node.frp.set_comment.emit(comment);
        }
    }

    fn is_connection(&self, edge_id: impl Into<EdgeId>) -> bool {
        let edge_id = edge_id.into();
        match self.edges.get_cloned_ref(&edge_id) {
            None => false,
            Some(e) => e.has_source() && e.has_target(),
        }
    }
}


// === Connect ===

impl GraphEditorModel {
    fn edge_source_node_id(&self, edge_id: EdgeId) -> Option<NodeId> {
        let edge = self.edges.get_cloned_ref(&edge_id)?;
        let endpoint = edge.source()?;
        Some(endpoint.node_id)
    }

    fn set_edge_source(&self, edge_id: EdgeId, target: impl Into<EdgeEndpoint>) {
        let target = target.into();
        if let Some(edge) = self.edges.get_cloned_ref(&edge_id) {
            if let Some(node) = self.nodes.get_cloned_ref(&target.node_id) {
                node.out_edges.insert(edge_id);
                edge.set_source(target);
                edge.view.frp.source_attached.emit(true);
                // FIXME: both lines require edge to refresh. Let's make it more efficient.
                self.refresh_edge_position(edge_id);
                self.refresh_edge_source_size(edge_id);
            }
        }
    }

    fn remove_edge_source(&self, edge_id: EdgeId) {
        if let Some(edge) = self.edges.get_cloned_ref(&edge_id) {
            if let Some(source) = edge.take_source() {
                if let Some(node) = self.nodes.get_cloned_ref(&source.node_id) {
                    node.out_edges.remove(&edge_id);
                    edge.view.frp.source_attached.emit(false);
                    let first_detached = self.edges.detached_source.is_empty();
                    self.edges.detached_source.insert(edge_id);
                    // FIXME: both lines require edge to refresh. Let's make it more efficient.
                    self.refresh_edge_position(edge_id);
                    self.refresh_edge_source_size(edge_id);
                    if first_detached {
                        self.frp.source.on_some_edges_sources_unset.emit(());
                    }
                }
            }
        }
    }

    fn set_edge_target(&self, edge_id: EdgeId, target: impl Into<EdgeEndpoint>) {
        let target = target.into();
        if let Some(edge) = self.edges.get_cloned_ref(&edge_id) {
            if let Some(node) = self.nodes.get_cloned_ref(&target.node_id) {
                node.in_edges.insert(edge_id);
                edge.set_target(target);

                self.edges.detached_target.remove(&edge_id);
                let all_attached = self.edges.detached_target.is_empty();
                if all_attached {
                    self.frp.source.on_all_edges_targets_set.emit(());
                }

                edge.view.frp.target_attached.emit(true);
                edge.view.frp.redraw.emit(());
                self.refresh_edge_position(edge_id);
            };
        }
    }

    fn remove_edge_target(&self, edge_id: EdgeId) {
        if let Some(edge) = self.edges.get_cloned_ref(&edge_id) {
            if let Some(target) = edge.take_target() {
                if let Some(node) = self.nodes.get_cloned_ref(&target.node_id) {
                    node.in_edges.remove(&edge_id);
                    let first_detached = self.edges.detached_target.is_empty();
                    self.edges.detached_target.insert(edge_id);
                    edge.view.frp.target_attached.emit(false);
                    self.refresh_edge_position(edge_id);
                    if first_detached {
                        self.frp.source.on_some_edges_targets_unset.emit(());
                    }
                };
            }
        }
    }

    fn take_edges_with_detached_targets(&self) -> HashSet<EdgeId> {
        let edges = self.edges.detached_target.mem_take();
        self.check_edge_attachment_status_and_emit_events();
        edges
    }

    fn take_edges_with_detached_sources(&self) -> HashSet<EdgeId> {
        let edges = self.edges.detached_source.mem_take();
        self.check_edge_attachment_status_and_emit_events();
        edges
    }

    fn edges_with_detached_targets(&self) -> HashSet<EdgeId> {
        self.edges.detached_target.raw.borrow().clone()
    }

    #[allow(missing_docs)] // FIXME[everyone] All pub functions should have docs.
    pub fn clear_all_detached_edges(&self) -> Vec<EdgeId> {
        let source_edges = self.edges.detached_source.mem_take();
        source_edges.iter().for_each(|edge| {
            self.edges.all.remove(edge);
        });
        let target_edges = self.edges.detached_target.mem_take();
        target_edges.iter().for_each(|edge| {
            self.edges.all.remove(edge);
        });
        self.check_edge_attachment_status_and_emit_events();
        source_edges.into_iter().chain(target_edges).collect()
    }

    fn check_edge_attachment_status_and_emit_events(&self) {
        let no_detached_sources = self.edges.detached_source.is_empty();
        let no_detached_targets = self.edges.detached_target.is_empty();
        if no_detached_targets {
            self.frp.source.on_all_edges_targets_set.emit(());
        }
        if no_detached_sources {
            self.frp.source.on_all_edges_sources_set.emit(());
        }
    }

    fn overlapping_edges(&self, target: &EdgeEndpoint) -> Vec<EdgeId> {
        let mut overlapping = vec![];
        if let Some(node) = self.nodes.get_cloned_ref(&target.node_id) {
            for edge_id in node.in_edges.raw.borrow().clone().into_iter() {
                if let Some(edge) = self.edges.get_cloned_ref(&edge_id) {
                    if let Some(edge_target) = edge.target() {
                        if crumbs_overlap(&edge_target.port, &target.port) {
                            overlapping.push(edge_id);
                        }
                    }
                }
            }
        }
        overlapping
    }

    fn set_edge_freeze<T: Into<EdgeId>>(&self, edge_id: T, is_frozen: bool) {
        let edge_id = edge_id.into();
        if let Some(edge) = self.edges.get_cloned_ref(&edge_id) {
            edge.view.frp.set_disabled.emit(is_frozen);
        }
    }
}


// === Position ===

impl GraphEditorModel {
    #[allow(missing_docs)] // FIXME[everyone] All pub functions should have docs.
    pub fn set_node_position(&self, node_id: impl Into<NodeId>, position: Vector2) {
        let node_id = node_id.into();
        if let Some(node) = self.nodes.get_cloned_ref(&node_id) {
            node.mod_position(|t| {
                t.x = position.x;
                t.y = position.y;
            });
            for edge_id in self.node_in_and_out_edges(node_id) {
                self.refresh_edge_position(edge_id);
            }
        }
    }

    fn set_node_expression_usage_type(
        &self,
        node_id: impl Into<NodeId>,
        ast_id: ast::Id,
        maybe_type: Option<Type>,
    ) {
        let node_id = node_id.into();
        if let Some(node) = self.nodes.get_cloned_ref(&node_id) {
            if node.view.model.output.whole_expr_id().contains(&ast_id) {
                // TODO[ao]: we must update root output port according to the whole expression type
                //     due to a bug in engine https://github.com/enso-org/enso/issues/1038.
                let crumbs = span_tree::Crumbs::default();
                node.view.model.output.set_expression_usage_type(crumbs, maybe_type.clone());
                let enso_type = maybe_type.as_ref().map(|tp| enso::Type::new(&tp.0));
                node.view.model.visualization.frp.set_vis_input_type(enso_type);
            }
            let crumbs = node.view.model.get_crumbs_by_id(ast_id);
            if let Some(crumbs) = crumbs {
                node.view.frp.set_expression_usage_type.emit((crumbs, maybe_type));
            }
        }
    }

    fn disable_grid_snapping_for(&self, node_ids: &[NodeId]) {
        self.nodes.recompute_grid(node_ids.iter().cloned().collect());
    }

    #[allow(missing_docs)] // FIXME[everyone] All pub functions should have docs.
    pub fn node_position(&self, node_id: impl Into<NodeId>) -> Vector2<f32> {
        let node_id = node_id.into();
        self.nodes.get_cloned_ref(&node_id).map(|node| node.position().xy()).unwrap_or_default()
    }

    #[allow(missing_docs)] // FIXME[everyone] All pub functions should have docs.
    pub fn node_pos_mod(&self, node_id: impl Into<NodeId>, pos_diff: Vector2) -> (NodeId, Vector2) {
        let node_id = node_id.into();
        let new_position = if let Some(node) = self.nodes.get_cloned_ref(&node_id) {
            node.position().xy() + pos_diff
        } else {
            default()
        };
        (node_id, new_position)
    }

    #[allow(missing_docs)] // FIXME[everyone] All pub functions should have docs.
    pub fn refresh_edge_position(&self, edge_id: EdgeId) {
        self.refresh_edge_source_position(edge_id);
        self.refresh_edge_target_position(edge_id);
    }

    #[allow(missing_docs)] // FIXME[everyone] All pub functions should have docs.
    pub fn refresh_edge_source_size(&self, edge_id: EdgeId) {
        if let Some(edge) = self.edges.get_cloned_ref(&edge_id) {
            if let Some(edge_source) = edge.source() {
                if let Some(node) = self.nodes.get_cloned_ref(&edge_source.node_id) {
                    edge.view.frp.source_width.emit(node.model.width());
                    edge.view.frp.source_height.emit(node.model.height());
                    edge.view.frp.redraw.emit(());
                }
            }
        };
    }

    #[allow(missing_docs)] // FIXME[everyone] All pub functions should have docs.
    pub fn refresh_edge_color(&self, edge_id: EdgeId, neutral_color: color::Lcha) {
        if let Some(edge) = self.edges.get_cloned_ref(&edge_id) {
            let color = self.edge_color(edge_id, neutral_color);
            edge.view.frp.set_color.emit(color);
        };
    }

    fn refresh_all_edge_colors(&self, neutral_color: color::Lcha) {
        for edge_id in self.edges.keys() {
            self.refresh_edge_color(edge_id, neutral_color);
        }
    }

    #[allow(missing_docs)] // FIXME[everyone] All pub functions should have docs.
    pub fn refresh_edge_source_position(&self, edge_id: EdgeId) {
        if let Some(edge) = self.edges.get_cloned_ref(&edge_id) {
            if let Some(edge_source) = edge.source() {
                if let Some(node) = self.nodes.get_cloned_ref(&edge_source.node_id) {
                    edge.mod_position(|p| {
                        p.x = node.position().x + node.model.width() / 2.0;
                        p.y = node.position().y;
                    });
                }
            }
        };
    }

    #[allow(missing_docs)] // FIXME[everyone] All pub functions should have docs.
    pub fn refresh_edge_target_position(&self, edge_id: EdgeId) {
        if let Some(edge) = self.edges.get_cloned_ref(&edge_id) {
            if let Some(edge_target) = edge.target() {
                if let Some(node) = self.nodes.get_cloned_ref(&edge_target.node_id) {
                    let offset =
                        node.model.input.port_offset(&edge_target.port).unwrap_or_default();
                    let pos = node.position().xy() + offset;
                    edge.view.frp.target_position.emit(pos);
                    edge.view.frp.redraw.emit(());
                }
            }
        };
    }

    fn map_node<T>(&self, id: NodeId, f: impl FnOnce(Node) -> T) -> Option<T> {
        self.nodes.get_cloned_ref(&id).map(f)
    }

    fn map_edge<T>(&self, id: EdgeId, f: impl FnOnce(Edge) -> T) -> Option<T> {
        self.edges.get_cloned_ref(&id).map(f)
    }

    fn with_node<T>(&self, id: NodeId, f: impl FnOnce(Node) -> T) -> Option<T> {
        let out = self.map_node(id, f);
        out.map_none(|| warning!(&self.logger, "Trying to access nonexistent node '{id}'"))
    }

    fn with_edge<T>(&self, id: EdgeId, f: impl FnOnce(Edge) -> T) -> Option<T> {
        let out = self.map_edge(id, f);
        out.map_none(|| warning!(&self.logger, "Trying to access nonexistent edge '{id}'"))
    }

    fn with_edge_map_source<T>(&self, id: EdgeId, f: impl FnOnce(EdgeEndpoint) -> T) -> Option<T> {
        self.with_edge(id, |edge| {
            let edge = edge.source.borrow().deref().clone();
            edge.map(f)
        })
        .flatten()
    }

    fn with_edge_map_target<T>(&self, id: EdgeId, f: impl FnOnce(EdgeEndpoint) -> T) -> Option<T> {
        self.with_edge(id, |edge| edge.target.borrow().clone().map(f)).flatten()
    }

    fn edge_source(&self, id: EdgeId) -> Option<EdgeEndpoint> {
        self.with_edge_map_source(id, |endpoint| endpoint)
    }

    fn edge_target(&self, id: EdgeId) -> Option<EdgeEndpoint> {
        self.with_edge_map_target(id, |endpoint| endpoint)
    }

    // FIXME[WD]: This implementation is slow. Node should allow for easy mapping between Crumbs
    //            and edges. Should be part of https://github.com/enso-org/ide/issues/822.
    fn with_input_edge_id<T>(
        &self,
        id: NodeId,
        crumbs: &span_tree::Crumbs,
        f: impl FnOnce(EdgeId) -> T,
    ) -> Option<T> {
        self.with_node(id, move |node| {
            let mut target_edge_id = None;
            for edge_id in node.in_edges.keys() {
                self.with_edge(edge_id, |edge| {
                    let ok = edge.target().map(|tgt| tgt.port == crumbs) == Some(true);
                    if ok {
                        target_edge_id = Some(edge_id)
                    }
                });
            }
            target_edge_id.map(f)
        })
        .flatten()
    }

    // FIXME[WD]: This implementation is slow. Node should allow for easy mapping between Crumbs
    //            and edges. Should be part of https://github.com/enso-org/ide/issues/822.
    fn with_output_edge_id<T>(
        &self,
        id: NodeId,
        crumbs: &span_tree::Crumbs,
        f: impl FnOnce(EdgeId) -> T,
    ) -> Option<T> {
        self.with_node(id, move |node| {
            let mut target_edge_id = None;
            for edge_id in node.out_edges.keys() {
                self.with_edge(edge_id, |edge| {
                    let ok = edge.target().map(|tgt| tgt.port == crumbs) == Some(true);
                    if ok {
                        target_edge_id = Some(edge_id)
                    }
                });
            }
            target_edge_id.map(f)
        })
        .flatten()
    }

    fn with_edge_source<T>(&self, id: EdgeId, f: impl FnOnce(EdgeEndpoint) -> T) -> Option<T> {
        self.with_edge(id, |edge| {
            let source = edge.source.borrow().deref().clone();
            source.map(f).map_none(|| {
                warning!(&self.logger, "Trying to access nonexistent source of the edge {id}.")
            })
        })
        .flatten()
    }

    fn with_edge_target<T>(&self, id: EdgeId, f: impl FnOnce(EdgeEndpoint) -> T) -> Option<T> {
        self.with_edge(id, |edge| {
            let target = edge.target.borrow().deref().clone();
            target.map(f).map_none(|| {
                warning!(&self.logger, "Trying to access nonexistent target of the edge {id}.")
            })
        })
        .flatten()
    }

    fn with_edge_map_source_node<T>(
        &self,
        edge_id: EdgeId,
        f: impl FnOnce(Node, span_tree::Crumbs) -> T,
    ) -> Option<T> {
        self.with_edge_map_source(edge_id, |t| self.map_node(t.node_id, |node| f(node, t.port)))
            .flatten()
    }

    fn with_edge_map_target_node<T>(
        &self,
        edge_id: EdgeId,
        f: impl FnOnce(Node, span_tree::Crumbs) -> T,
    ) -> Option<T> {
        self.with_edge_map_target(edge_id, |t| self.map_node(t.node_id, |node| f(node, t.port)))
            .flatten()
    }

    fn edge_source_type(&self, edge_id: EdgeId) -> Option<Type> {
        self.with_edge_map_source_node(edge_id, |n, c| n.model.output.port_type(&c)).flatten()
    }

    fn edge_target_type(&self, edge_id: EdgeId) -> Option<Type> {
        self.with_edge_map_target_node(edge_id, |n, c| n.model.input.port_type(&c)).flatten()
    }

    fn edge_hover_type(&self) -> Option<Type> {
        let hover_tgt = self.frp.hover_node_input.value();
        hover_tgt.and_then(|tgt| {
            self.with_node(tgt.node_id, |node| node.model.input.port_type(&tgt.port)).flatten()
        })
    }

    /// Return a color for the edge.
    ///
    /// In profiling mode, this is just a neutral gray.
    ///
    /// In normal mode, the algorithm works as follow:
    /// 1. We query the type of the currently hovered port, if any.
    /// 2. In case the previous point returns None, we query the edge target type, if any.
    /// 3. In case the previous point returns None, we query the edge source type, if any.
    /// 4. In case the previous point returns None, we use the generic type (gray color).
    ///
    /// This might need to be more sophisticated in the case of polymorphic types. For example,
    /// consider the edge source type to be `(a,Number)`, and target to be `(Text,a)`. These unify
    /// to `(Text,Number)`.
    fn edge_color(&self, edge_id: EdgeId, neutral_color: color::Lcha) -> color::Lcha {
        // FIXME : StyleWatch is unsuitable here, as it was designed as an internal tool for shape
        // system (#795)
        let styles = StyleWatch::new(&self.scene().style_sheet);
        match self.frp.view_mode.value() {
            view::Mode::Normal => {
                let edge_type = self
                    .edge_hover_type()
                    .or_else(|| self.edge_target_type(edge_id))
                    .or_else(|| self.edge_source_type(edge_id));
                let opt_color = edge_type.map(|t| type_coloring::compute(&t, &styles));
                opt_color.unwrap_or(neutral_color)
            }
            view::Mode::Profiling => neutral_color,
        }
    }

    fn first_detached_edge(&self) -> Option<EdgeId> {
        self.edges.detached_edges_iter().next()
    }

    fn first_detached_edge_source_type(&self) -> Option<Type> {
        self.first_detached_edge().and_then(|edge_id| self.edge_source_type(edge_id))
    }

    #[allow(dead_code)]
    fn first_detached_edge_target_type(&self) -> Option<Type> {
        self.first_detached_edge().and_then(|edge_id| self.edge_target_type(edge_id))
    }

    /// Return a color for the first detached edge.
    pub fn first_detached_edge_color(&self, neutral_color: color::Lcha) -> Option<color::Lcha> {
        self.first_detached_edge().map(|t| self.edge_color(t, neutral_color))
    }

    #[allow(missing_docs)] // FIXME[everyone] All pub functions should have docs.
    pub fn has_edges_with_detached_targets(&self, node_id: NodeId) -> bool {
        let mut found = false;
        self.with_node(node_id, |node| {
            for edge_id in node.out_edges.keys() {
                if self.with_edge(edge_id, |edge| edge.has_target()) == Some(false) {
                    found = true;
                    break;
                }
            }
        });
        found
    }
}

impl display::Object for GraphEditorModel {
    fn display_object(&self) -> &display::object::Instance {
        &self.display_object
    }
}



// ===================
// === GraphEditor ===
// ===================

#[derive(Debug, Clone, CloneRef)]
#[allow(missing_docs)] // FIXME[everyone] Public-facing API should be documented.
pub struct GraphEditor {
    pub model: GraphEditorModelWithNetwork,
    pub frp:   Frp,
}

impl Deref for GraphEditor {
    type Target = Frp;
    fn deref(&self) -> &Self::Target {
        &self.frp
    }
}

impl application::View for GraphEditor {
    fn label() -> &'static str {
        "GraphEditor"
    }

    fn new(app: &Application) -> Self {
        new_graph_editor(app)
    }

    fn app(&self) -> &Application {
        &self.model.app
    }

    fn default_shortcuts() -> Vec<application::shortcut::Shortcut> {
        use shortcut::ActionType::*;
        (&[
            (Press, "!node_editing", "tab", "start_node_creation"),
            // === Drag ===
            (Press, "", "left-mouse-button", "node_press"),
            (Release, "", "left-mouse-button", "node_release"),
            (Press, "!node_editing", "backspace", "remove_selected_nodes"),
            (Press, "!node_editing", "delete", "remove_selected_nodes"),
            (Press, "has_detached_edge", "escape", "drop_dragged_edge"),
            (Press, "", "cmd g", "collapse_selected_nodes"), // === Visualization ===
            (Press, "!node_editing", "space", "press_visualization_visibility"),
            (DoublePress, "!node_editing", "space", "double_press_visualization_visibility"),
            (Release, "!node_editing", "space", "release_visualization_visibility"),
            (Press, "", "cmd i", "reload_visualization_registry"),
            (Press, "is_fs_visualization_displayed", "space", "close_fullscreen_visualization"),
            (Press, "", "cmd", "enable_quick_visualization_preview"),
            (Release, "", "cmd", "disable_quick_visualization_preview"), // === Selection ===
            (Press, "", "shift", "enable_node_multi_select"),
            (Press, "", "shift left-mouse-button", "enable_node_multi_select"),
            (Release, "", "shift", "disable_node_multi_select"),
            (Release, "", "shift left-mouse-button", "disable_node_multi_select"),
            (Press, "", "shift ctrl", "toggle_node_merge_select"),
            (Release, "", "shift ctrl", "toggle_node_merge_select"),
            (Press, "", "shift alt", "toggle_node_subtract_select"),
            (Release, "", "shift alt", "toggle_node_subtract_select"),
            (Press, "", "shift ctrl alt", "toggle_node_inverse_select"),
            (Release, "", "shift ctrl alt", "toggle_node_inverse_select"), // === Navigation ===
            (
                Press,
                "!is_fs_visualization_displayed",
                "ctrl space",
                "cycle_visualization_for_selected_node",
            ),
            (DoublePress, "", "left-mouse-button", "enter_hovered_node"),
            (Press, "!node_editing", "enter", "enter_selected_node"),
            (Press, "", "alt enter", "exit_node"), // === Node Editing ===
            (Press, "", "cmd", "edit_mode_on"),
            (Release, "", "cmd", "edit_mode_off"),
            (Press, "", "cmd enter", "edit_selected_node"),
            (Press, "", "cmd left-mouse-button", "edit_mode_on"),
            (Release, "", "cmd left-mouse-button", "edit_mode_off"),
            (Release, "", "enter", "stop_editing"), // === Profiling Mode ===
            (Press, "", "cmd p", "toggle_profiling_mode"), // === Debug ===
            (Press, "debug_mode", "ctrl d", "debug_set_test_visualization_data_for_selected_node"),
            (Press, "debug_mode", "ctrl shift enter", "debug_push_breadcrumb"),
            (Press, "debug_mode", "ctrl shift up", "debug_pop_breadcrumb"),
            (Press, "debug_mode", "ctrl n", "add_node_at_cursor"),
        ])
            .iter()
            .map(|(a, b, c, d)| Self::self_shortcut_when(*a, *c, *d, *b))
            .collect()
    }
}

/// Return the toggle status of the given enable/disable/toggle inputs as a stream of booleans.
pub fn enable_disable_toggle(
    network: &frp::Network,
    enable: &frp::Any,
    disable: &frp::Any,
    toggle: &frp::Any,
) -> frp::Stream<bool> {
    // FIXME: the clone_refs bellow should not be needed.
    let enable = enable.clone_ref();
    let disable = disable.clone_ref();
    let toggle = toggle.clone_ref();
    frp::extend! { network
        out        <- any(...);
        on_toggle  <- toggle.map2(&out,|_,t| !t);
        on_enable  <- enable.constant(true);
        on_disable <- disable.constant(false);
        out        <+ on_toggle;
        out        <+ on_enable;
        out        <+ on_disable;
    }
    out.into()
}

#[allow(unused_parens)]
fn new_graph_editor(app: &Application) -> GraphEditor {
    let world = &app.display;
    let scene = &world.default_scene;
    let cursor = &app.cursor;
    let frp = Frp::new();
    let model = GraphEditorModelWithNetwork::new(app, cursor.clone_ref(), &frp);
    let network = &frp.network;
    let nodes = &model.nodes;
    let edges = &model.edges;
    let inputs = &model.frp;
    let mouse = &scene.mouse.frp;
    let touch = &model.touch_state;
    let vis_registry = &model.vis_registry;
    let logger = &model.logger;
    let out = &frp.output;
    let selection_controller = &model.selection_controller;

    // FIXME : StyleWatch is unsuitable here, as it was designed as an internal tool for shape
    // system (#795)
    let styles = StyleWatch::new(&scene.style_sheet);



    // ========================
    // === Scene Navigation ===
    // ========================

    frp::extend! { network
        no_vis_selected   <- out.some_visualisation_selected.on_false();
        some_vis_selected <- out.some_visualisation_selected.on_true();

        set_navigator_false  <- inputs.set_navigator_disabled.on_true();
        set_navigator_true   <- inputs.set_navigator_disabled.on_false();

        disable_navigator <- any_(&set_navigator_false,&some_vis_selected);
        enable_navigator  <- any_(&set_navigator_true,&no_vis_selected);

        eval_ disable_navigator ( model.navigator.disable() );
        eval_ enable_navigator  ( model.navigator.enable()  );

        out.source.navigator_active <+ inputs.set_navigator_disabled
                                    || out.some_visualisation_selected;
    }



    // ===================
    // === Breadcrumbs ===
    // ===================

    frp::extend! { network
        // === Layout ===
        eval inputs.space_for_window_buttons([model](size) {
            // The breadcrumbs apply their own spacing next to the gap, so we need to omit padding.
            let width         = size.x;
            let path          = theme::application::window_control_buttons::padding::right;
            let right_padding = styles.get_number(path);
            model.breadcrumbs.gap_width.emit(width - right_padding)
        });


        // === Debugging ===
        eval_ inputs.debug_push_breadcrumb(model.breadcrumbs.debug_push_breadcrumb.emit(None));
        eval_ inputs.debug_pop_breadcrumb (model.breadcrumbs.debug_pop_breadcrumb.emit(()));
    }



    // =============================
    // === Node Level Navigation ===
    // =============================

    frp::extend! { network

        target_to_enter <- inputs.enter_hovered_node.map(f_!(scene.mouse.target.get()));

        // Go level up on background click.
        enter_on_background    <= target_to_enter.map(|target| target.is_background().as_some(()));
        out.source.node_exited <+ enter_on_background;

        // Go level down on node double click.
        enter_node <= target_to_enter.map(|target| target.is_symbol().as_some(()));
        node_switch_to_enter    <- out.node_hovered.sample(&enter_node).unwrap();
        node_to_enter           <- node_switch_to_enter.map(|switch| switch.on().cloned()).unwrap();
        out.source.node_entered <+ node_to_enter;
    }



    // ============================
    // === Project Name Editing ===
    // ============================


    // === Start project name edit ===
    frp::extend! { network
        edit_mode     <- bool(&inputs.edit_mode_off,&inputs.edit_mode_on);
        eval edit_mode ((edit_mode_on) model.breadcrumbs.ide_text_edit_mode.emit(edit_mode_on));
    }


    // === Commit project name edit ===

    frp::extend! { network
        deactivate_breadcrumbs <- any3_(&touch.background.down,
                                        &out.node_editing_started,
                                        &out.node_entered);
        eval_ deactivate_breadcrumbs(model.breadcrumbs.outside_press());
    }



    // =========================
    // === User Interactions ===
    // =========================

    // === Mouse Cursor Transform ===
    frp::extend! { network
        cursor_pos_in_scene <- cursor.frp.screen_position.map(f!((position)
            scene.screen_to_scene_coordinates(*position).xy()
        ));
    }


    // === Selection Target Redirection ===

    frp::extend! { network
        mouse_down_target <- mouse.down_primary.map(f_!(model.scene().mouse.target.get()));
        mouse_up_target   <- mouse.up_primary.map(f_!(model.scene().mouse.target.get()));
        background_up     <= mouse_up_target.map(
            |t| (t==&display::scene::PointerTarget::Background).as_some(())
        );

        eval mouse_down_target([touch,model](target) {
            match target {
                display::scene::PointerTarget::Background  => touch.background.down.emit(()),
                display::scene::PointerTarget::Symbol {..} => {
                    if let Some(target) = model.scene().shapes.get_mouse_target(*target) {
                        target.mouse_down().emit(());
                    }
                }
            }
        });

        eval mouse_up_target([model](target) {
            match target {
                display::scene::PointerTarget::Background  => {} // touch.background.up.emit(()),
                display::scene::PointerTarget::Symbol {..} => {
                    if let Some(target) = model.scene().shapes.get_mouse_target(*target) {
                        target.mouse_up().emit(());
                    }
                }
            }
        });
    }


    // === Mouse Interactions ===

    frp::extend! { network

        node_pointer_style <- any_mut::<(NodeId, cursor::Style)>();
        node_tooltip       <- any_mut::<(NodeId, tooltip::Style)>();

        let node_input_touch  = TouchNetwork::<EdgeEndpoint>::new(network,mouse);
        let node_output_touch = TouchNetwork::<EdgeEndpoint>::new(network,mouse);
        node_expression_set <- source();
        out.source.node_expression_set <+ node_expression_set;

        on_output_connect_drag_mode   <- node_output_touch.down.constant(true);
        on_output_connect_follow_mode <- node_output_touch.selected.constant(false);
        on_input_connect_drag_mode    <- node_input_touch.down.constant(true);
        on_input_connect_follow_mode  <- node_input_touch.selected.constant(false);

        on_connect_drag_mode   <- any(on_output_connect_drag_mode,on_input_connect_drag_mode);
        on_connect_follow_mode <- any(on_output_connect_follow_mode,on_input_connect_follow_mode);
        connect_drag_mode      <- any(on_connect_drag_mode,on_connect_follow_mode);

        on_detached_edge    <- any(&inputs.on_some_edges_targets_unset,&inputs.on_some_edges_sources_unset);
        has_detached_edge   <- bool(&out.on_all_edges_endpoints_set,&on_detached_edge);
        out.source.has_detached_edge <+ has_detached_edge;

        eval node_input_touch.down ((target)   model.frp.press_node_input.emit(target));
        eval node_output_touch.down ((target)  model.frp.press_node_output.emit(target));
    }


<<<<<<< HEAD
    // === Node Editing ===

    frp::extend! { network
        // Clicking on background either drops dragged edge or aborts node editing.
        let background_selected = &touch.background.selected;
        was_edge_detached_when_background_selected  <- has_detached_edge.sample(background_selected);
        clicked_to_drop_edge  <- was_edge_detached_when_background_selected.on_true();
        clicked_to_abort_edit <- was_edge_detached_when_background_selected.on_false();

        node_in_edit_mode     <- out.node_being_edited.map(|n| n.is_some());
        edit_mode             <- bool(&inputs.edit_mode_off,&inputs.edit_mode_on);
        node_to_edit          <- touch.nodes.down.gate(&edit_mode);
        edit_node             <- any(&node_to_edit,&inputs.edit_node);
        stop_edit_on_bg_click <- clicked_to_abort_edit.gate(&node_in_edit_mode);
        stop_edit             <- any(&stop_edit_on_bg_click,&inputs.stop_editing);
        edit_switch           <- edit_node.gate(&node_in_edit_mode);
        node_being_edited     <- out.node_being_edited.map(|n| n.unwrap_or_default());

        // The "finish" events must be emitted before "start", to properly cover the "switch" case.
        out.source.node_editing_finished <+ node_being_edited.sample(&stop_edit);
        out.source.node_editing_finished <+ node_being_edited.sample(&edit_switch);
        out.source.node_editing_started  <+ edit_node;

        out.source.node_being_edited <+ out.node_editing_started.map(|n| Some(*n));;
        out.source.node_being_edited <+ out.node_editing_finished.constant(None);
        out.source.node_editing      <+ out.node_being_edited.map(|t|t.is_some());

        out.source.node_edit_mode       <+ edit_mode;
        out.source.nodes_labels_visible <+ out.node_edit_mode || node_in_edit_mode;

        eval out.node_editing_started ([model] (id) {
            if let Some(node) = model.nodes.get_cloned_ref(id) {
                node.model.input.frp.set_edit_mode(true);
            }
        });
        eval out.node_editing_finished ([model](id) {
            if let Some(node) = model.nodes.get_cloned_ref(id) {
                node.model.input.set_edit_mode(false);
            }
        });
    }

    // === Edited node growth/shrink animation ===

    let searcher_cam = model.app.display.scene().layers.node_searcher.camera();
    let edited_node_cam = model.app.display.scene().layers.edited_node.camera();
    let main_cam = model.app.display.scene().layers.main.camera();

    let growth_animation = Animation::new(network);
    let animation_blending = Easing::new(network);

    frp::extend! { network
        let searcher_cam_frp = searcher_cam.frp();
        let main_cam_frp = main_cam.frp();

        previous_edited_node <- out.node_editing_started.previous();
        _eval <- all_with(&out.node_editing_started, &previous_edited_node, f!([model] (current, previous) {
            if let Some(node) = model.nodes.get_cloned_ref(previous) {
                node.model.move_to_main_layer();
            }
            if let Some(node) = model.nodes.get_cloned_ref(current) {
                node.model.move_to_edited_node_layer();
            }
        }));

        is_growing <- bool(&out.node_editing_finished,&out.node_editing_started);
        growth_animation.target <+ switch(&is_growing, &main_cam_frp.position, &searcher_cam_frp.position);
        edited_node_cam_target <- switch(&is_growing, &main_cam_frp.position, &searcher_cam_frp.position);

        on_node_editing_start_or_finish <- any(&out.node_editing_started, &out.node_editing_finished);
        eval_ on_node_editing_start_or_finish ({
            animation_blending.stop_and_rewind(0.0);
            animation_blending.target(1.0);
        });

        edited_node_cam_position <- all_with3(&edited_node_cam_target,
                                              &growth_animation.value,
                                              &animation_blending.value, 
                                              |target,animation,weight| {
            let weight = Vector3::from_element(*weight);
            let inv_weight = Vector3::from_element(1.0) - weight;
            target.component_mul(&weight) + animation.component_mul(&inv_weight)
        });
        eval edited_node_cam_position([edited_node_cam] (pos) edited_node_cam.set_position(*pos));
    }


=======
>>>>>>> e5af1c5d
    // === Edge interactions  ===

    frp::extend! { network
    edge_mouse_down <- source::<EdgeId>();
    edge_over       <- source::<EdgeId>();
    edge_out        <- source::<EdgeId>();
    edge_hover      <- source::<Option<EdgeId>>();

    eval  edge_over((edge_id) edge_hover.emit(Some(*edge_id)));
    eval_ edge_out(edge_hover.emit(None));

    edge_over_pos <- map2(&cursor_pos_in_scene,&edge_hover,|pos, edge_id|
        edge_id.map(|id| (id, *pos))
    ).unwrap();

    // We do not want edge hover to occur for detached edges.
    set_edge_hover <- edge_over_pos.gate_not(&has_detached_edge);

    eval set_edge_hover ([model]((edge_id,pos)) {
         if let Some(edge) = model.edges.get_cloned_ref(edge_id){
            edge.frp.hover_position.emit(Some(*pos));
            edge.frp.redraw.emit(());
        }
    });

    remove_split <- any(&edge_out,&edge_mouse_down);
    eval remove_split ([model](edge_id) {
         if let Some(edge) = model.edges.get_cloned_ref(edge_id){
            edge.frp.hover_position.emit(None);
            edge.frp.redraw.emit(());
        }
    });
    edge_click <- map2(&edge_mouse_down,&cursor_pos_in_scene,|edge_id,pos|(*edge_id,*pos));
    valid_edge_disconnect_click <- edge_click.gate_not(&has_detached_edge);

    edge_is_source_click <- valid_edge_disconnect_click.map(f!([model]((edge_id,pos)) {
        if let Some(edge) = model.edges.get_cloned_ref(edge_id){
            edge.port_to_detach_for_position(*pos) == component::edge::PortType::OutputPort
        } else {
            false
        }
    }));

    edge_source_click <- valid_edge_disconnect_click.gate(&edge_is_source_click);
    edge_target_click <- valid_edge_disconnect_click.gate_not(&edge_is_source_click);

    on_edge_source_unset <= edge_source_click.map(f!(((id,_)) model.with_edge_source(*id,|t|(*id,t))));
    on_edge_target_unset <= edge_target_click.map(f!(((id,_)) model.with_edge_target(*id,|t|(*id,t))));
    out.source.on_edge_source_unset <+ on_edge_source_unset;
    out.source.on_edge_target_unset <+ on_edge_target_unset;
    }


    // === Edge creation  ===

    frp::extend! { network

    output_down <- node_output_touch.down.constant(());
    input_down  <- node_input_touch.down.constant(());

    has_detached_edge_on_output_down <- has_detached_edge.sample(&inputs.hover_node_output);

    port_input_mouse_up  <- inputs.hover_node_input.sample(&mouse.up_primary).unwrap();
    port_output_mouse_up <- inputs.hover_node_output.sample(&mouse.up_primary).unwrap();

    attach_all_edge_inputs  <- any (port_input_mouse_up, inputs.press_node_input, inputs.set_detached_edge_targets);
    attach_all_edge_outputs <- any (port_output_mouse_up, inputs.press_node_output, inputs.set_detached_edge_sources);

    create_edge_from_output <- node_output_touch.down.gate_not(&has_detached_edge_on_output_down);
    create_edge_from_input  <- node_input_touch.down.map(|value| value.clone());


    // === Edge creation  ===

    on_new_edge    <- any(&output_down,&input_down);
    let selection_mode = selection::get_mode(network,inputs);
    keep_selection <- selection_mode.map(|t| *t != selection::Mode::Normal);
    deselect_edges <- on_new_edge.gate_not(&keep_selection);
    eval_ deselect_edges ( model.clear_all_detached_edges() );

    new_output_edge <- create_edge_from_output.map(f_!([model,edge_mouse_down,edge_over,edge_out] {
        Some(model.new_edge_from_output(&edge_mouse_down,&edge_over,&edge_out))
    })).unwrap();
    new_input_edge <- create_edge_from_input.map(f!([model,edge_mouse_down,edge_over,edge_out]((target)){
        if model.is_node_connected_at_input(target.node_id,&target.port) {
            return None
        };
        Some(model.new_edge_from_input(&edge_mouse_down,&edge_over,&edge_out))
    })).unwrap();

    out.source.on_edge_add <+ new_output_edge;
    new_edge_source <- new_output_edge.map2(&node_output_touch.down, move |id,target| (*id,target.clone()));
    out.source.on_edge_source_set <+ new_edge_source;

    out.source.on_edge_add <+ new_input_edge;
    new_edge_target <- new_input_edge.map2(&node_input_touch.down, move |id,target| (*id,target.clone()));
    out.source.on_edge_target_set <+ new_edge_target;
    }


    // === Edge Connect ===

    frp::extend! { network

        // Clicking on background either drops dragged edge or aborts node editing.
        let background_selected = &touch.background.selected;
        was_edge_detached_when_background_selected  <- has_detached_edge.sample(background_selected);
        clicked_to_drop_edge  <- was_edge_detached_when_background_selected.on_true();
        clicked_to_abort_edit <- was_edge_detached_when_background_selected.on_false();

        out.source.on_edge_source_set <+ inputs.set_edge_source;
        out.source.on_edge_target_set <+ inputs.set_edge_target;

        let endpoints            = inputs.connect_nodes.clone_ref();
        edge                    <- endpoints . map(f_!(model.new_edge_from_output(&edge_mouse_down,&edge_over,&edge_out)));
        new_edge_source         <- endpoints . _0() . map2(&edge, |t,id| (*id,t.clone()));
        new_edge_target         <- endpoints . _1() . map2(&edge, |t,id| (*id,t.clone()));
        out.source.on_edge_add      <+ edge;
        out.source.on_edge_source_set <+ new_edge_source;
        out.source.on_edge_target_set <+ new_edge_target;

        detached_edges_without_targets <= attach_all_edge_inputs.map(f_!(model.take_edges_with_detached_targets()));
        detached_edges_without_sources <= attach_all_edge_outputs.map(f_!(model.take_edges_with_detached_sources()));

        new_edge_target <- detached_edges_without_targets.map2(&attach_all_edge_inputs, |id,t| (*id,t.clone()));
        out.source.on_edge_target_set <+ new_edge_target;
        new_edge_source <- detached_edges_without_sources.map2(&attach_all_edge_outputs, |id,t| (*id,t.clone()));
        out.source.on_edge_source_set <+ new_edge_source;

        on_new_edge_source <- new_edge_source.constant(());
        on_new_edge_target <- new_edge_target.constant(());

        overlapping_edges       <= out.on_edge_target_set._1().map(f!((t) model.overlapping_edges(t)));
        out.source.on_edge_drop <+ overlapping_edges;

        drop_on_bg_up  <- background_up.gate(&connect_drag_mode);
        drop_edges     <- any (drop_on_bg_up,clicked_to_drop_edge);

        edge_dropped_to_create_node <= drop_edges.map(f_!(model.edges_with_detached_targets()));
        out.source.on_edge_drop_to_create_node <+ edge_dropped_to_create_node;

        remove_all_detached_edges <- any (drop_edges, inputs.drop_dragged_edge);
        edge_to_remove_without_targets <= remove_all_detached_edges.map(f_!(model.take_edges_with_detached_targets()));
        edge_to_remove_without_sources <= remove_all_detached_edges.map(f_!(model.take_edges_with_detached_sources()));
        edge_to_remove <- any(edge_to_remove_without_targets,edge_to_remove_without_sources);
        eval edge_to_remove ((id) model.remove_edge(id));
    }

    // === Adding Node ===

    frp::extend! { network
        let node_added_with_button = model.add_node_button.clicked.clone_ref();

        input_add_node_way <- inputs.add_node.constant(WayOfCreatingNode::AddNodeEvent);
        input_start_creation_way <- inputs.start_node_creation.constant(WayOfCreatingNode::StartCreationEvent);
        add_with_button_way <- node_added_with_button.constant(WayOfCreatingNode::ClickingButton);
        add_with_edge_drop_way <- edge_dropped_to_create_node.map(|&edge_id| WayOfCreatingNode::DroppingEdge{edge_id});
        add_node_way <- any (input_add_node_way, input_start_creation_way, add_with_button_way, add_with_edge_drop_way);

        new_node <- add_node_way.map2(&cursor_pos_in_scene, f!([model,node_pointer_style,node_tooltip,out](way, mouse_pos) {
            let ctx = NodeCreationContext {
                pointer_style  : &node_pointer_style,
                tooltip_update : &node_tooltip,
                output_press   : &node_output_touch.down,
                input_press    : &node_input_touch.down,
                output         : &out,
            };
            model.create_node(&ctx, *way, *mouse_pos)
        }));
        out.source.node_added <+ new_node.map(|&(id, src, _)| (id, src));
        node_to_edit_after_adding <- new_node.filter_map(|&(id,_,cond)| cond.as_some(id));
    }


    // === Node Editing ===

    frp::extend! { network
        node_in_edit_mode     <- out.node_being_edited.map(|n| n.is_some());
        edit_mode             <- bool(&inputs.edit_mode_off,&inputs.edit_mode_on);
        node_to_edit          <- touch.nodes.down.gate(&edit_mode);
        edit_node             <- any(node_to_edit, node_to_edit_after_adding, inputs.edit_node);
        stop_edit_on_bg_click <- clicked_to_abort_edit.gate(&node_in_edit_mode);
        stop_edit             <- any(&stop_edit_on_bg_click,&inputs.stop_editing);
        edit_switch           <- edit_node.gate(&node_in_edit_mode);
        node_being_edited     <- out.node_being_edited.map(|n| n.unwrap_or_default());

        // The "finish" events must be emitted before "start", to properly cover the "switch" case.
        out.source.node_editing_finished <+ node_being_edited.sample(&stop_edit);
        out.source.node_editing_finished <+ node_being_edited.sample(&edit_switch);
        out.source.node_editing_started  <+ edit_node;

        out.source.node_being_edited <+ out.node_editing_started.map(|n| Some(*n));;
        out.source.node_being_edited <+ out.node_editing_finished.constant(None);
        out.source.node_editing      <+ out.node_being_edited.map(|t|t.is_some());

        out.source.node_edit_mode       <+ edit_mode;
        out.source.nodes_labels_visible <+ out.node_edit_mode || node_in_edit_mode;

        eval out.node_editing_started ([model] (id) {
            if let Some(node) = model.nodes.get_cloned_ref(id) {
                node.model.input.frp.set_edit_mode(true);
            }
        });
        eval out.node_editing_finished ([model](id) {
            if let Some(node) = model.nodes.get_cloned_ref(id) {
                node.model.input.set_edit_mode(false);
            }
        });
    }


    // === Event Propagation ===

    // See the docs of `Node` to learn about how the graph - nodes event propagation works.
    frp::extend! { network
        _eval <- all_with(&out.node_hovered,&edit_mode,f!([model](tgt,e)
            if let Some(tgt) = tgt {
                model.with_node(tgt.value,|t| t.model.input.set_edit_ready_mode(*e && tgt.is_on()));
            }
        ));
        _eval <- all_with(&out.node_hovered,&out.some_edge_targets_unset,f!([model](tgt,ok)
            if let Some(tgt) = tgt {
                let node_id        = tgt.value;
                let edge_tp        = model.first_detached_edge_source_type();
                let is_edge_source = model.has_edges_with_detached_targets(node_id);
                let is_active      = *ok && !is_edge_source && tgt.is_on();
                model.with_node(node_id,|t| t.model.input.set_ports_active(is_active,edge_tp));
            }
        ));
    }


    // === Node Actions ===

    frp::extend! { network
        freeze_edges <= out.node_action_freeze.map (f!([model]((node_id,is_frozen)) {
            let edges = model.node_in_edges(node_id);
            edges.into_iter().map(|edge_id| (edge_id,*is_frozen)).collect_vec()
        }));

        eval freeze_edges (((edge_id,is_frozen)) model.set_edge_freeze(edge_id,*is_frozen) );
    }

    //
    // // === Disabling self-connections ===
    //
    // frp::extend! { network
    //     node_to_disable <= out.on_edge_only_target_not_set.map(f!((id)
    // model.with_edge_source(*id,|t|t.node_id)));     eval node_to_disable ((id)
    // model.with_node(*id,|node| node.model.input.set_ports_active(false,None)));
    //
    // }


    // === Remove Node ===
    frp::extend! { network

    all_nodes       <= inputs.remove_all_nodes      . map(f_!(model.all_nodes()));
    selected_nodes  <= inputs.remove_selected_nodes . map(f_!(model.nodes.all_selected()));
    nodes_to_remove <- any (all_nodes, selected_nodes);
    eval nodes_to_remove ((node_id) inputs.remove_all_node_edges.emit(node_id));

    out.source.node_removed <+ nodes_to_remove;

    // Removed nodes lost their right to set cursor and tooltip styles.
    pointer_style_setter_removed <- out.node_removed.map2(&node_pointer_style,
        |removed,(setter, _)| removed == setter
    );
    tooltip_setter_removed <- out.node_removed.map2(&node_tooltip, |removed, (setter, _)|
        removed == setter
    );
    node_pointer_style <+ out.node_removed.gate(&pointer_style_setter_removed).constant(default());
    node_tooltip <+ out.node_removed.gate(&tooltip_setter_removed).constant(default());
    }


    // === Collapse Nodes ===
    frp::extend! { network
    // TODO [mwu] https://github.com/enso-org/ide/issues/760
    //   This is currently the provisional code to enable collapse nodes refactoring. While the APIs
    //   are as-intended, their behavior isn't. Please refer to the issue for details.
    let empty_id       = NodeId::default();
    let model_clone    = model.clone_ref();
    nodes_to_collapse <- inputs.collapse_selected_nodes . map(move |_|
        (model_clone.nodes.all_selected(),empty_id)
    );
    out.source.nodes_collapsed <+ nodes_to_collapse;
    }


    // === Set Node Expression ===
    frp::extend! { network

    set_node_expression_string  <- inputs.set_node_expression.map(|(id,expr)| (*id,expr.code.clone()));
    out.source.node_expression_set <+ set_node_expression_string;

    }


    // === Set Node Comment ===
    frp::extend! { network

    eval inputs.set_node_comment([model] ((id,comment)) model.set_node_comment(id,comment));
    }

    // === Set Node Error ===
    frp::extend! { network

    eval inputs.set_node_error_status([model]((node_id, error)) {
        if let Some(node) = model.nodes.get_cloned_ref(node_id) {
            node.set_error.emit(error)
        }
    });

    }


    // === Profiling ===

    frp::extend! { network

        eval inputs.set_node_profiling_status([model]((node_id,status)) {
            if let Some(node) = model.nodes.get_cloned_ref(node_id) {
                model.profiling_statuses.set(*node_id,*status);
                node.set_profiling_status(status);
            }
        });

    }



    // ==================
    // === Move Nodes ===
    // ==================
    frp::extend! { network

    mouse_pos <- mouse.position.map(|p| Vector2(p.x,p.y));

    // === Discovering drag targets ===

    let node_down      = touch.nodes.down.clone_ref();
    let node_is_down   = touch.nodes.is_down.clone_ref();
    node_in_edit_mode <- node_down.map2(&out.node_being_edited,|t,s| Some(*t) == *s);
    node_was_selected <- node_down.map(f!((id) model.nodes.selected.contains(id)));
    tgts_if_non_sel   <- node_down.map(|id|vec![*id]).gate_not(&node_was_selected);
    tgts_if_sel       <- node_down.map(f_!(model.nodes.selected.items())).gate(&node_was_selected);
    tgts_if_non_edit  <- any(tgts_if_non_sel,tgts_if_sel).gate_not(&node_in_edit_mode);
    tgts_if_edit      <- node_down.map(|_|default()).gate(&node_in_edit_mode);
    drag_tgts         <- any(tgts_if_non_edit,tgts_if_edit);
    any_drag_tgt      <- drag_tgts.map(|t|!t.is_empty());
    node_pos_on_down  <- node_down.map(f!((id) model.node_position(id)));
    mouse_pos_on_down <- mouse_pos.sample(&node_down);
    mouse_pos_diff    <- mouse_pos.map2(&mouse_pos_on_down,|t,s|t-s).gate(&node_is_down);
    node_pos_diff     <- mouse_pos_diff.map(f!([scene](t) t / scene.camera().zoom()));
    node_tgt_pos_rt   <- node_pos_diff.map2(&node_pos_on_down,|t,s|t+s);
    just_pressed      <- bool (&node_tgt_pos_rt,&node_pos_on_down);
    node_tgt_pos_rt   <- any  (&node_tgt_pos_rt,&node_pos_on_down);


    // === Snapping ===

    eval drag_tgts ((ids) model.disable_grid_snapping_for(ids));
    let node_tgt_pos_anim = DEPRECATED_Animation::<Vector2<f32>>::new(network);
    let x_snap_strength   = DEPRECATED_Tween::new(network);
    let y_snap_strength   = DEPRECATED_Tween::new(network);
    x_snap_strength.set_duration(300.0);
    y_snap_strength.set_duration(300.0);

    _eval <- node_tgt_pos_rt.map2(&just_pressed,
        f!([model,x_snap_strength,y_snap_strength,node_tgt_pos_anim](pos,just_pressed) {
            let snapped = model.nodes.check_grid_magnet(*pos);
            let x = snapped.x.unwrap_or(pos.x);
            let y = snapped.y.unwrap_or(pos.y);
            x_snap_strength.set_target_value(if snapped.x.is_none() { 0.0 } else { 1.0 });
            y_snap_strength.set_target_value(if snapped.y.is_none() { 0.0 } else { 1.0 });
            node_tgt_pos_anim.set_target_value(Vector2::new(x,y));
            if *just_pressed {
                node_tgt_pos_anim.set_target_value(*pos);
                x_snap_strength.skip();
                y_snap_strength.skip();
                node_tgt_pos_anim.skip();
            }
    }));

    node_tgt_pos <- all_with4
        ( &node_tgt_pos_rt
        , &node_tgt_pos_anim.value
        , &x_snap_strength.value
        , &y_snap_strength.value
        , |rt,snap,xw,yw| {
            let w     = Vector2(*xw,*yw);
            let w_inv = Vector2(1.0,1.0) - w;
            rt.component_mul(&w_inv) + snap.component_mul(&w)
        });


    // === Update All Target Nodes Positions ===

    main_tgt_pos_prev <- node_tgt_pos.previous();
    main_tgt_pos_diff <- node_tgt_pos.map2(&main_tgt_pos_prev,|t,s|t-s).gate_not(&just_pressed);
    drag_tgt          <= drag_tgts.sample(&main_tgt_pos_diff);
    tgt_new_pos       <- drag_tgt.map2(&main_tgt_pos_diff,f!((id,tx) model.node_pos_mod(id,*tx)));
    out.source.node_position_set <+ tgt_new_pos;


    // === Batch Update ===

    after_drag             <- touch.nodes.up.gate_not(&just_pressed);
    tgt_after_drag         <= drag_tgts.sample(&after_drag);
    tgt_after_drag_new_pos <- tgt_after_drag.map(f!([model](id)(*id,model.node_position(id))));
    out.source.node_position_set_batched <+ tgt_after_drag_new_pos;


    // === Mouse style ===

    node_down_on_drag   <- node_down.gate(&any_drag_tgt);
    cursor_on_drag_down <- node_down_on_drag.map(|_| cursor::Style::new_with_all_fields_default().press());
    cursor_on_drag_up   <- touch.nodes.up.map(|_| cursor::Style::default());
    pointer_on_drag     <- any (&cursor_on_drag_down,&cursor_on_drag_up);


    // === Set Node Position ===

    out.source.node_position_set         <+ inputs.set_node_position;
    out.source.node_position_set_batched <+ inputs.set_node_position;
    eval out.node_position_set (((id,pos)) model.set_node_position(id,*pos));

    }


    // === Set Expression Type ===
    frp::extend! { network

    node_to_refresh <- inputs.set_expression_usage_type.map(f!([model]((node_id,ast_id,maybe_type)) {
        model.set_node_expression_usage_type(*node_id,*ast_id,maybe_type.clone());
        *node_id
    }));
    edges_to_refresh <= node_to_refresh.map(f!([nodes](node_id)
         nodes.get_cloned_ref(node_id).map(|node| node.all_edges())
    )).unwrap();
    eval edges_to_refresh ((edge) model.refresh_edge_position(*edge));

    }


    // === Move Edges ===

    frp::extend! { network

    detached_edge           <- any(&inputs.on_some_edges_targets_unset,&inputs.on_some_edges_sources_unset);
    update_edge             <- any(detached_edge,on_new_edge_source,on_new_edge_target);
    cursor_pos_on_update    <- cursor_pos_in_scene.sample(&update_edge);
    edge_refresh_cursor_pos <- any(cursor_pos_on_update,cursor_pos_in_scene);

    is_hovering_output <- inputs.hover_node_output.map(|target| target.is_some()).sampler();
    hover_node         <- inputs.hover_node_output.unwrap();

    edge_refresh_on_node_hover        <- all(edge_refresh_cursor_pos,hover_node).gate(&is_hovering_output);
    edge_refresh_cursor_pos_no_hover  <- edge_refresh_cursor_pos.gate_not(&is_hovering_output);
    edge_refresh_cursor_pos_on_hover  <- edge_refresh_on_node_hover._0();

    refresh_target      <- any(&edge_refresh_cursor_pos_on_hover,&edge_refresh_cursor_pos_no_hover);
    let refresh_source  = edge_refresh_cursor_pos_no_hover.clone_ref();
    snap_source_to_node <- edge_refresh_on_node_hover._1();

    eval refresh_target ([edges](position) {
       edges.detached_target.for_each(|id| {
            if let Some(edge) = edges.get_cloned_ref(id) {
                edge.view.frp.target_position.emit(position.xy());
                edge.view.frp.redraw.emit(());
            }
        });
    });

    eval refresh_source ([edges,model](position) {
        edges.detached_source.for_each(|edge_id| {
            if let Some(edge) = edges.get_cloned_ref(edge_id) {
                edge.view.frp.source_width.emit(cursor::DEFAULT_RADIUS);
                edge.view.frp.source_height.emit(cursor::DEFAULT_RADIUS);
                edge.view.frp.target_position.emit(-position.xy());
                edge.view.frp.redraw.emit(());
                edge.mod_position(|p| {
                    p.x = position.x;
                    p.y = position.y;
                });
                model.refresh_edge_position(*edge_id);
            }
        });
    });

    eval snap_source_to_node ([nodes,edges,model](target) {
        edges.detached_source.for_each(|edge_id| {
            if let Some(node) = nodes.get_cloned_ref(&target.node_id) {
                if let Some(edge) = edges.get_cloned_ref(edge_id) {
                    let node_width  = node.view.model.width();
                    let node_height = node.view.model.height();
                    let node_pos    = node.position();

                    edge.view.frp.source_width.emit(node_width);
                    edge.view.frp.source_height.emit(node_height);
                    edge.view.frp.target_position.emit(-node_pos.xy());
                    edge.view.frp.redraw.emit(());
                    edge.mod_position(|p| {
                        p.x = node_pos.x + node_width/2.0;
                        p.y = node_pos.y;
                    });
                    model.refresh_edge_position(*edge_id);
                }
            }
        });
    });

    }


    // === Vis Set ===
    frp::extend! { network

    def _update_vis_data = inputs.set_visualization.map(f!([logger,nodes,vis_registry]((node_id,vis_path)) {
        match (&nodes.get_cloned_ref(node_id), vis_path) {
             (Some(node), Some(vis_path)) => {
                 let vis_definition = vis_registry.definition_from_path(vis_path);
                 node.model.visualization.frp.set_visualization.emit(vis_definition);
             },
             (Some(node), None) => node.model.visualization.frp.set_visualization.emit(None),
              _                 => warning!(logger,"Failed to get node: {node_id:?}"),

        }
    }));
    }


    // === Vis Selection ===
    frp::extend! { network
        eval out.on_visualization_select ([model](switch) {
            if switch.is_on() {
                model.visualisations.selected.insert(switch.value);
            } else {
                model.visualisations.selected.remove(&switch.value);
            }
        });

        out.source.some_visualisation_selected <+  out.on_visualization_select.map(f_!([model] {
            !model.visualisations.selected.is_empty()
        }));
    };


    // === Vis Update Data ===

    frp::extend! { network
    // TODO remove this once real data is available.
    let sample_data_generator = MockDataGenerator3D::default();
    def _set_dumy_data = inputs.debug_set_test_visualization_data_for_selected_node.map(f!([nodes,inputs](_) {
        for node_id in &*nodes.selected.raw.borrow() {
            let data    = Rc::new(sample_data_generator.generate_data()); // FIXME: why rc?
            let content = serde_json::to_value(data).unwrap();
            let data    = visualization::Data::from(content);
            inputs.set_visualization_data.emit((*node_id,data));
        }
    }));

    eval inputs.set_visualization_data ([nodes]((node_id,data)) {
        if let Some(node) = nodes.get_cloned(node_id) {
            node.model.visualization.frp.set_data.emit(data);
        }
    });

    eval inputs.set_error_visualization_data ([nodes]((node_id,data)) {
        if let Some(node) = nodes.get_cloned(node_id) {
            node.model.error_visualization.send_data.emit(data);
        }
    });

    nodes_to_cycle <= inputs.cycle_visualization_for_selected_node.map(f_!(model.nodes.all_selected()));
    node_to_cycle  <- any(nodes_to_cycle,inputs.cycle_visualization);
    eval node_to_cycle ([model](node_id) {
        if let Some(node) = model.nodes.get_cloned_ref(node_id) {
            node.view.model.visualization.frp.cycle_visualization();
        }
    });


    // === Visualization toggle ===
    //
    // Algorithm:
    //     - Press key. If all selected nodes have enabled vis, disable them.
    //     - If not, enable vis on missing nodes.
    //     - Release key. If the time passed from key press was short, do nothing.
    //     - If it was long, disable vis which were disabled (preview mode).

    let viz_press_ev      = inputs.press_visualization_visibility.clone_ref();
    let viz_d_press_ev    = inputs.double_press_visualization_visibility.clone_ref();
    let viz_release_ev    = inputs.release_visualization_visibility.clone_ref();
    viz_pressed          <- bool(&viz_release_ev,&viz_press_ev);
    viz_was_pressed      <- viz_pressed.previous();
    viz_press            <- viz_press_ev.gate_not(&viz_was_pressed);
    viz_release          <- viz_release_ev.gate(&viz_was_pressed);
    viz_press_time       <- viz_press   . map(|_| web::window.performance_or_panic().now() as f32);
    viz_release_time     <- viz_release . map(|_| web::window.performance_or_panic().now() as f32);
    viz_press_time_diff  <- viz_release_time.map2(&viz_press_time,|t1,t0| t1-t0);
    viz_preview_mode     <- viz_press_time_diff.map(|t| *t > VIZ_PREVIEW_MODE_TOGGLE_TIME_MS);
    viz_preview_mode_end <- viz_release.gate(&viz_preview_mode).gate_not(&out.is_fs_visualization_displayed);
    viz_tgt_nodes        <- viz_press.gate_not(&out.is_fs_visualization_displayed).map(f_!(model.nodes.all_selected()));
    viz_tgt_nodes_off    <- viz_tgt_nodes.map(f!([model](node_ids) {
        node_ids.iter().cloned().filter(|node_id| {
            model.nodes.get_cloned_ref(node_id)
                .map(|node| !node.visualization_enabled.value())
                .unwrap_or_default()
        }).collect_vec()
    }));

    viz_tgt_nodes_all_on <- viz_tgt_nodes_off.map(|t| t.is_empty());
    viz_enable_by_press  <= viz_tgt_nodes.gate_not(&viz_tgt_nodes_all_on);
    viz_enable           <- any(viz_enable_by_press,inputs.enable_visualization);
    viz_disable_by_press <= viz_tgt_nodes.gate(&viz_tgt_nodes_all_on);
    viz_disable          <- any(viz_disable_by_press,inputs.disable_visualization);
    viz_preview_disable  <= viz_tgt_nodes_off.sample(&viz_preview_mode_end);
    viz_fullscreen_on    <= viz_d_press_ev.map(f_!(model.nodes.last_selected()));

    eval viz_enable          ((id) model.enable_visualization(id));
    eval viz_disable         ((id) model.disable_visualization(id));
    eval viz_preview_disable ((id) model.disable_visualization(id));
    eval viz_fullscreen_on   ((id) model.enable_visualization_fullscreen(id));

    viz_fs_to_close <- out.visualization_fullscreen.sample(&inputs.close_fullscreen_visualization);
    eval viz_fs_to_close ([model](vis) {
        if let Some(vis) = vis {
            model.disable_visualization_fullscreen(vis);
            model.enable_visualization(vis);
        }
    });

    out.source.visualization_fullscreen <+ viz_fullscreen_on.map(|id| Some(*id));
    out.source.visualization_fullscreen <+ inputs.close_fullscreen_visualization.constant(None);

    out.source.is_fs_visualization_displayed <+ out.visualization_fullscreen.map(Option::is_some);


    // === Register Visualization ===

    eval inputs.register_visualization ([vis_registry](handle) {
        if let Some(handle) = handle {
            vis_registry.add(handle);
        }
    });
    eval inputs.reset_visualization_registry ([vis_registry](()) {
        vis_registry.remove_all_visualizations();
        vis_registry.add_default_visualizations();
    });
    out.source.visualization_registry_reload_requested <+ inputs.reload_visualization_registry;


    // === Entering and Exiting Nodes ===

    node_to_enter           <= inputs.enter_selected_node.map(f_!(model.nodes.last_selected()));
    out.source.node_entered <+ node_to_enter;
    removed_edges_on_enter  <= out.node_entered.map(f_!(model.model.clear_all_detached_edges()));
    out.source.node_exited  <+ inputs.exit_node;
    removed_edges_on_exit   <= out.node_exited.map(f_!(model.model.clear_all_detached_edges()));
    out.source.on_edge_drop <+ any(removed_edges_on_enter,removed_edges_on_exit);



    // ================
    // === Node VCS ===
    // ================

    eval inputs.set_node_vcs_status(((node_id,status))
         model.with_node(*node_id, |node| node.set_vcs_status.emit(status))
     );



    // ==================
    // === Edge Binds ===
    // ==================

    // === Source / Target ===

    eval out.on_edge_source_set   (((id,tgt)) model.set_edge_source(*id,tgt));
    eval out.on_edge_target_set   (((id,tgt)) model.set_edge_target(*id,tgt));

    eval out.on_edge_target_set   (((id,tgt)) model.set_endpoint_connection_status(*id,tgt,true));
    eval out.on_edge_target_unset (((id,tgt)) model.set_endpoint_connection_status(*id,tgt,false));

    eval out.on_edge_source_unset (((id,_)) model.remove_edge_source(*id));
    eval out.on_edge_target_unset (((id,_)) model.remove_edge_target(*id));

    is_only_tgt_not_set <-
        out.on_edge_source_set.map(f!(((id,_)) model.with_edge_map_target(*id,|_|()).is_none()));
    out.source.on_edge_source_set_with_target_not_set <+ out.on_edge_source_set.gate(&is_only_tgt_not_set);
    out.source.on_edge_only_target_not_set <+ out.on_edge_source_set_with_target_not_set._0();
    out.source.on_edge_only_target_not_set <+ out.on_edge_target_unset._0();

    is_only_src_not_set <-
        out.on_edge_target_set.map(f!(((id,_)) model.with_edge_map_source(*id,|_|()).is_none()));
    out.source.on_edge_target_set_with_source_not_set <+ out.on_edge_target_set.gate(&is_only_src_not_set);
    out.source.on_edge_only_source_not_set <+ out.on_edge_target_set_with_source_not_set._0();
    out.source.on_edge_only_source_not_set <+ out.on_edge_source_unset._0();

    let neutral_color = model.model.styles_frp.get_color(theme::code::types::any::selection);
    eval out.on_edge_source_set ([model,neutral_color]((id, _))
        model.refresh_edge_color(*id,neutral_color.value().into()));
    eval out.on_edge_target_set ([model,neutral_color]((id, _))
        model.refresh_edge_color(*id,neutral_color.value().into()));
    eval out.on_edge_source_unset ([model,neutral_color]((id, _))
        model.refresh_edge_color(*id,neutral_color.value().into()));
    eval out.on_edge_target_unset ([model,neutral_color]((id, _))
        model.refresh_edge_color(*id,neutral_color.value().into()));
    eval neutral_color ((neutral_color) model.refresh_all_edge_colors(neutral_color.into()));

    edge_to_refresh_on_hover <= out.hover_node_input.map(f_!(model.edges_with_detached_targets()));
    eval edge_to_refresh_on_hover ([model,neutral_color](id)
        model.refresh_edge_color(*id,neutral_color.value().into()));


    some_edge_sources_unset   <- out.on_all_edges_sources_set ?? out.on_some_edges_sources_unset;
    some_edge_targets_unset   <- out.on_all_edges_targets_set ?? out.on_some_edges_targets_unset;
    some_edge_endpoints_unset <- out.some_edge_targets_unset  || out.some_edge_sources_unset;
    out.source.some_edge_sources_unset    <+ some_edge_sources_unset;
    out.source.some_edge_targets_unset    <+ some_edge_targets_unset;
    out.source.some_edge_endpoints_unset  <+ some_edge_endpoints_unset;
    out.source.on_all_edges_endpoints_set <+ out.some_edge_endpoints_unset.on_false();


    // === Endpoints ===

    edge_source_drop <= out.on_edge_drop.map(f!((id) model.edge_source(*id).map(|t|(*id,t))));
    edge_target_drop <= out.on_edge_drop.map(f!((id) model.edge_target(*id).map(|t|(*id,t))));

    edge_endpoint_set                 <- any(out.on_edge_source_set,out.on_edge_target_set)._0();
    both_endpoints_set                <- edge_endpoint_set.map(f!((id) model.is_connection(id)));
    new_edge_with_both_endpoints_set  <- edge_endpoint_set.gate(&both_endpoints_set);
    out.source.on_edge_endpoints_set  <+ new_edge_with_both_endpoints_set;
    out.source.on_edge_endpoint_set   <+ any(out.on_edge_source_set,out.on_edge_target_set);
    out.source.on_edge_endpoint_unset <+ any(out.on_edge_source_unset,out.on_edge_target_unset);
    out.source.on_edge_endpoint_unset <+ any(edge_source_drop,edge_target_drop);


    // === Drop ===

    eval out.on_edge_drop    ((id) model.remove_edge(id));



    // ===================
    // === Other Binds ===
    // ===================

    eval out.node_selected   ((id) model.nodes.select(id));
    eval out.node_deselected ((id) model.nodes.deselect(id));
    eval out.node_removed    ((id) model.remove_node(id));
    model.profiling_statuses.remove <+ out.node_removed;
    out.source.on_visualization_select <+ out.node_removed.map(|&id| Switch::Off(id));

    eval inputs.set_node_expression (((id,expr)) model.set_node_expression(id,expr));
    port_to_refresh <= inputs.set_node_expression.map(f!(((id,_))model.node_in_edges(id)));
    eval port_to_refresh ((id) model.set_edge_target_connection_status(*id,true));

    // === Remove implementation ===
    out.source.node_removed <+ inputs.remove_node;
    }


    // === Remove Edge ===
    frp::extend! { network

    rm_input_edges       <- any (inputs.remove_all_node_edges, inputs.remove_all_node_input_edges);
    rm_output_edges      <- any (inputs.remove_all_node_edges, inputs.remove_all_node_output_edges);
    input_edges_to_rm    <= rm_input_edges  . map(f!((node_id) model.node_in_edges(node_id)));
    output_edges_to_rm   <= rm_output_edges . map(f!((node_id) model.node_out_edges(node_id)));
    edges_to_rm          <- any (inputs.remove_edge, input_edges_to_rm, output_edges_to_rm);
    out.source.on_edge_drop <+ edges_to_rm;
    }



    // =====================
    // === Pointer Style ===
    // =====================

    frp::extend! { network

    cursor_style_edge_drag <- all_with(&out.some_edge_endpoints_unset,&out.view_mode,
        f!([model,neutral_color](some_edges_detached,_) {
            if *some_edges_detached {
                if let Some(color) = model.first_detached_edge_color(neutral_color.value().into()) {
                    cursor::Style::new_color(color).press()
                } else {
                    cursor::Style::new_color_no_animation(neutral_color.value().into()).press()
                }
            } else {
                default()
            }
        }));

    let breadcrumb_style = model.breadcrumbs.pointer_style.clone_ref();
    let selection_style  = selection_controller.cursor_style.clone_ref();

    node_pointer_style <- node_pointer_style._1();
    pointer_style <- all
        [ pointer_on_drag
        , selection_style
        , node_pointer_style
        , cursor_style_edge_drag
        , breadcrumb_style
        ].fold();

    eval pointer_style ((style) cursor.frp.set_style.emit(style));

    }

    // ==============================
    // === Component Interactions ===
    // ==============================

    // === Nodes + Selection ===

    // Do not show quick actions on hover while doing an area selection.
    frp::extend! { network
        eval selection_controller.area_selection ((area_selection) nodes.show_quick_actions(!area_selection));
    }

    // === Visualisation + Selection ===

    // Do not allow area selection while we show a fullscreen visualisation.
    frp::extend! { network
        allow_area_selection <- out.is_fs_visualization_displayed.not();
        eval allow_area_selection ((area_selection)
            selection_controller.enable_area_selection.emit(area_selection)
        );
    }


    // ===============
    // === Tooltip ===
    // ===============

    frp::extend! { network
        eval cursor.frp.scene_position ((pos)  model.tooltip.frp.set_location(pos.xy()) );
        eval node_tooltip (((_,tooltip_update)) model.tooltip.frp.set_style(tooltip_update) );

        quick_visualization_preview <- bool(&frp.disable_quick_visualization_preview,
                                            &frp.enable_quick_visualization_preview);
        eval quick_visualization_preview((value) model.nodes.set_quick_preview(*value));
    }



    // =====================
    // === Dropped Files ===
    // =====================

    use theme::graph_editor::default_y_gap_between_nodes as gap_path;
    let default_gap = model.styles_frp.get_number_or(gap_path, 0.0);
    let files_received = model.drop_manager.files_received().clone_ref();
    frp::extend! { network
        files_with_positions <- files_received.map3(&cursor_pos_in_scene,&default_gap,
            |files,cursor_pos,default_gap| {
                let single_offset = default_gap + node::HEIGHT;
                files.iter().enumerate().map(|(index,file)| {
                    let offset = Vector2(0.0, single_offset * index as f32);
                    (file.clone_ref(),cursor_pos+offset)
                }).collect_vec()
            }
        );
        file_dropped            <= files_with_positions;
        out.source.file_dropped <+ file_dropped;
    }



    // ==================
    // === View Modes ===
    // ==================

    let profiling_mode_transition = Animation::new(network);
    frp::extend! { network
        out.source.view_mode <+ frp.toggle_profiling_mode.map2(&frp.view_mode,|_,&mode| mode.switch());
        out.source.view_mode <+ model.profiling_button.view_mode;

        model.profiling_button.set_view_mode <+ out.view_mode.on_change();
        _eval <- all_with(&out.view_mode,&neutral_color,f!((_,neutral_color)
            model.refresh_all_edge_colors(neutral_color.into())));

        profiling_mode_transition.target <+ out.view_mode.map(|&mode| {
            match mode {
                view::Mode::Normal    => 0.0,
                view::Mode::Profiling => 1.0,
            }
        });
        eval profiling_mode_transition.value ((&v) scene.dom.layers.back.filter_grayscale(v));
    }



    // =========================
    // === Gap Between Nodes ===
    // =========================

    let style_sheet = &scene.style_sheet;
    let styles = StyleWatchFrp::new(style_sheet);
    let default_x_gap_path = ensogl_hardcoded_theme::graph_editor::default_x_gap_between_nodes;
    let default_y_gap_path = ensogl_hardcoded_theme::graph_editor::default_y_gap_between_nodes;
    let min_x_spacing_path = ensogl_hardcoded_theme::graph_editor::minimal_x_spacing_for_new_nodes;
    let default_x_gap = styles.get_number_or(default_x_gap_path, 0.0);
    let default_y_gap = styles.get_number_or(default_y_gap_path, 0.0);
    let min_x_spacing = styles.get_number_or(min_x_spacing_path, 0.0);
    frp::extend! { network
        frp.source.default_x_gap_between_nodes <+ default_x_gap;
        frp.source.default_y_gap_between_nodes <+ default_y_gap;
        frp.source.min_x_spacing_for_new_nodes <+ min_x_spacing;
    }
    frp.source.default_x_gap_between_nodes.emit(default_x_gap.value());
    frp.source.default_y_gap_between_nodes.emit(default_y_gap.value());
    frp.source.min_x_spacing_for_new_nodes.emit(min_x_spacing.value());



    // ==================
    // === Debug Mode ===
    // ==================

    frp::extend! { network
        out.source.debug_mode <+ frp.set_debug_mode;

        limit_max_zoom <- frp.set_debug_mode.on_false();
        unlimit_max_zoom <- frp.set_debug_mode.on_true();
        eval_ limit_max_zoom (model.navigator.set_max_zoom(Some(MAX_ZOOM)));
        eval_ unlimit_max_zoom (model.navigator.set_max_zoom(None));
    }

    // Init defaults
    frp.edit_mode_off.emit(());
    frp.set_debug_mode.emit(false);

    GraphEditor { model, frp }
}



impl display::Object for GraphEditor {
    fn display_object(&self) -> &display::object::Instance {
        self.model.display_object()
    }
}<|MERGE_RESOLUTION|>--- conflicted
+++ resolved
@@ -63,11 +63,7 @@
 use ensogl::gui::cursor;
 use ensogl::prelude::*;
 use ensogl::system::web;
-<<<<<<< HEAD
-use ensogl::animation;
-=======
 use ensogl::system::web::traits::*;
->>>>>>> e5af1c5d
 use ensogl::Animation;
 use ensogl::Easing;
 use ensogl::DEPRECATED_Animation;
@@ -2669,97 +2665,6 @@
         eval node_output_touch.down ((target)  model.frp.press_node_output.emit(target));
     }
 
-
-<<<<<<< HEAD
-    // === Node Editing ===
-
-    frp::extend! { network
-        // Clicking on background either drops dragged edge or aborts node editing.
-        let background_selected = &touch.background.selected;
-        was_edge_detached_when_background_selected  <- has_detached_edge.sample(background_selected);
-        clicked_to_drop_edge  <- was_edge_detached_when_background_selected.on_true();
-        clicked_to_abort_edit <- was_edge_detached_when_background_selected.on_false();
-
-        node_in_edit_mode     <- out.node_being_edited.map(|n| n.is_some());
-        edit_mode             <- bool(&inputs.edit_mode_off,&inputs.edit_mode_on);
-        node_to_edit          <- touch.nodes.down.gate(&edit_mode);
-        edit_node             <- any(&node_to_edit,&inputs.edit_node);
-        stop_edit_on_bg_click <- clicked_to_abort_edit.gate(&node_in_edit_mode);
-        stop_edit             <- any(&stop_edit_on_bg_click,&inputs.stop_editing);
-        edit_switch           <- edit_node.gate(&node_in_edit_mode);
-        node_being_edited     <- out.node_being_edited.map(|n| n.unwrap_or_default());
-
-        // The "finish" events must be emitted before "start", to properly cover the "switch" case.
-        out.source.node_editing_finished <+ node_being_edited.sample(&stop_edit);
-        out.source.node_editing_finished <+ node_being_edited.sample(&edit_switch);
-        out.source.node_editing_started  <+ edit_node;
-
-        out.source.node_being_edited <+ out.node_editing_started.map(|n| Some(*n));;
-        out.source.node_being_edited <+ out.node_editing_finished.constant(None);
-        out.source.node_editing      <+ out.node_being_edited.map(|t|t.is_some());
-
-        out.source.node_edit_mode       <+ edit_mode;
-        out.source.nodes_labels_visible <+ out.node_edit_mode || node_in_edit_mode;
-
-        eval out.node_editing_started ([model] (id) {
-            if let Some(node) = model.nodes.get_cloned_ref(id) {
-                node.model.input.frp.set_edit_mode(true);
-            }
-        });
-        eval out.node_editing_finished ([model](id) {
-            if let Some(node) = model.nodes.get_cloned_ref(id) {
-                node.model.input.set_edit_mode(false);
-            }
-        });
-    }
-
-    // === Edited node growth/shrink animation ===
-
-    let searcher_cam = model.app.display.scene().layers.node_searcher.camera();
-    let edited_node_cam = model.app.display.scene().layers.edited_node.camera();
-    let main_cam = model.app.display.scene().layers.main.camera();
-
-    let growth_animation = Animation::new(network);
-    let animation_blending = Easing::new(network);
-
-    frp::extend! { network
-        let searcher_cam_frp = searcher_cam.frp();
-        let main_cam_frp = main_cam.frp();
-
-        previous_edited_node <- out.node_editing_started.previous();
-        _eval <- all_with(&out.node_editing_started, &previous_edited_node, f!([model] (current, previous) {
-            if let Some(node) = model.nodes.get_cloned_ref(previous) {
-                node.model.move_to_main_layer();
-            }
-            if let Some(node) = model.nodes.get_cloned_ref(current) {
-                node.model.move_to_edited_node_layer();
-            }
-        }));
-
-        is_growing <- bool(&out.node_editing_finished,&out.node_editing_started);
-        growth_animation.target <+ switch(&is_growing, &main_cam_frp.position, &searcher_cam_frp.position);
-        edited_node_cam_target <- switch(&is_growing, &main_cam_frp.position, &searcher_cam_frp.position);
-
-        on_node_editing_start_or_finish <- any(&out.node_editing_started, &out.node_editing_finished);
-        eval_ on_node_editing_start_or_finish ({
-            animation_blending.stop_and_rewind(0.0);
-            animation_blending.target(1.0);
-        });
-
-        edited_node_cam_position <- all_with3(&edited_node_cam_target,
-                                              &growth_animation.value,
-                                              &animation_blending.value, 
-                                              |target,animation,weight| {
-            let weight = Vector3::from_element(*weight);
-            let inv_weight = Vector3::from_element(1.0) - weight;
-            target.component_mul(&weight) + animation.component_mul(&inv_weight)
-        });
-        eval edited_node_cam_position([edited_node_cam] (pos) edited_node_cam.set_position(*pos));
-    }
-
-
-=======
->>>>>>> e5af1c5d
     // === Edge interactions  ===
 
     frp::extend! { network
@@ -2970,6 +2875,49 @@
         });
     }
 
+    // === Edited node growth/shrink animation ===
+
+    let searcher_cam = model.app.display.scene().layers.node_searcher.camera();
+    let edited_node_cam = model.app.display.scene().layers.edited_node.camera();
+    let main_cam = model.app.display.scene().layers.main.camera();
+
+    let growth_animation = Animation::new(network);
+    let animation_blending = Easing::new(network);
+
+    frp::extend! { network
+        let searcher_cam_frp = searcher_cam.frp();
+        let main_cam_frp = main_cam.frp();
+
+        previous_edited_node <- out.node_editing_started.previous();
+        _eval <- all_with(&out.node_editing_started, &previous_edited_node, f!([model] (current, previous) {
+            if let Some(node) = model.nodes.get_cloned_ref(previous) {
+                node.model.move_to_main_layer();
+            }
+            if let Some(node) = model.nodes.get_cloned_ref(current) {
+                node.model.move_to_edited_node_layer();
+            }
+        }));
+
+        is_growing <- bool(&out.node_editing_finished,&out.node_editing_started);
+        growth_animation.target <+ switch(&is_growing, &main_cam_frp.position, &searcher_cam_frp.position);
+        edited_node_cam_target <- switch(&is_growing, &main_cam_frp.position, &searcher_cam_frp.position);
+
+        on_node_editing_start_or_finish <- any(&out.node_editing_started, &out.node_editing_finished);
+        eval_ on_node_editing_start_or_finish ({
+            animation_blending.stop_and_rewind(0.0);
+            animation_blending.target(1.0);
+        });
+
+        edited_node_cam_position <- all_with3(&edited_node_cam_target,
+                                              &growth_animation.value,
+                                              &animation_blending.value, 
+                                              |target,animation,weight| {
+            let weight = Vector3::from_element(*weight);
+            let inv_weight = Vector3::from_element(1.0) - weight;
+            target.component_mul(&weight) + animation.component_mul(&inv_weight)
+        });
+        eval edited_node_cam_position([edited_node_cam] (pos) edited_node_cam.set_position(*pos));
+    }
 
     // === Event Propagation ===
 
