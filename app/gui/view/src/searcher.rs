--- conflicted
+++ resolved
@@ -134,12 +134,7 @@
         list.set_position_x(ACTION_LIST_X);
         documentation.set_position_x(DOCUMENTATION_X);
         documentation.set_position_y(-action_list_gap);
-<<<<<<< HEAD
-
-        Self { app, logger, display_object, list, new_view, documentation, doc_provider }
-=======
         Self { app, logger, display_object, list, documentation, doc_provider }
->>>>>>> e5af1c5d
     }
 
     fn docs_for(&self, id: Option<entry::Id>) -> String {
