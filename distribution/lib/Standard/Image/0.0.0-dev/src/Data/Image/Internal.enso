from Standard.Base import all

import Standard.Image.Data.Image
import Standard.Image.Data.Matrix

polyglot java import org.enso.image.data.Image as Java_Image
polyglot java import org.opencv.core.Mat
polyglot java import org.opencv.core.Scalar

## PRIVATE

   Apply a core matrix operation.

   Arguments:
   - mat: The matrix to operate on.
   - value: The value to apply to the matrix.
   - function: The function with which to apply `value` to `mat`.
core_op : Mat -> Any -> (Mat -> Scalar -> Mat -> Nothing) -> Nothing
core_op mat value function =
    result = Mat.new
    scalar = case value of
<<<<<<< HEAD
        Vector.Vector ->
            Scalar.new value.to_array
        Matrix.Matrix m ->
=======
        Vector.Vector_Data arr ->
            Scalar.new arr
        Matrix.Matrix_Data m ->
>>>>>>> 4fc6dcce
            if ((m.rows == mat.rows) && (m.cols == mat.cols) && (m.channels == mat.channels)) then m else Panic.throw Matrix.Dimensions_Not_Equal
        _ ->
            Scalar.all value
    function mat scalar result
    Image.Image_Data result

## PRIVATE

   Handles errors in `core_op`.

   Arguments:
   - error: The value to throw as an error.
core_op_handler : Any
core_op_handler error =
    case error of
        Matrix.Dimensions_Not_Equal -> Error.throw error
        _ -> Panic.throw error
<|MERGE_RESOLUTION|>--- conflicted
+++ resolved
@@ -19,15 +19,9 @@
 core_op mat value function =
     result = Mat.new
     scalar = case value of
-<<<<<<< HEAD
-        Vector.Vector ->
+        Vector.Vector_Data ->
             Scalar.new value.to_array
         Matrix.Matrix m ->
-=======
-        Vector.Vector_Data arr ->
-            Scalar.new arr
-        Matrix.Matrix_Data m ->
->>>>>>> 4fc6dcce
             if ((m.rows == mat.rows) && (m.cols == mat.cols) && (m.channels == mat.channels)) then m else Panic.throw Matrix.Dimensions_Not_Equal
         _ ->
             Scalar.all value
