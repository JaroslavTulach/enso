from Standard.Base import all
from Standard.Base.Error.Common import Index_Out_Of_Bounds_Error
from Standard.Base.Data.Text.Span import Span, range_to_char_indices
import Standard.Base.Data.Index_Sub_Range
from Standard.Base.Data.Index_Sub_Range import First, Last, While, By_Index, Sample, Every
import Standard.Base.Random

from Standard.Base.Data.Index_Sub_Range export First, Last, While, By_Index, Sample, Every

polyglot java import com.ibm.icu.text.BreakIterator
polyglot java import org.enso.base.Text_Utils

## Type defining a substring of a Text
type Text_Sub_Range
    ## Select characters until the first instance of `delimiter`.
       Select an empty string if `delimiter` is empty.
       Select the entire string if the input does not contain `delimiter`.
    Before (delimiter : Text)

    ## Select characters until the last instance of `delimiter`.
       Select an empty string if `delimiter` is empty.
       Select the entire string if the input does not contain `delimiter`.
    Before_Last (delimiter : Text)

    ## Select characters after the first instance of `delimiter`.
       Select an empty string if the input does not contain `delimiter`.
    After (delimiter : Text)

    ## Select characters after the last instance of `delimiter`.
       Select an empty string if the input does not contain `delimiter`.
    After_Last (delimiter : Text)

## PRIVATE
   Finds code-point indices corresponding to the part of the input matching the
   range specified by one of the types: `Text_Sub_Range`, `Index_Sub_Range`,
   `Range`.

   This method may return either a single range instance or a vector of ranges.

   While the input ranges may have varying steps, they are processed and split
   in such a way that the ranges returned by this method always have a step
   equal to 1.
find_codepoint_ranges : Text -> (Text_Sub_Range | Index_Sub_Range | Range) -> (Range_Data | Codepoint_Ranges)
find_codepoint_ranges text subrange =
    case subrange of
        Before delimiter ->
            if delimiter.is_empty then (Range_Data 0 0) else
                span = Text_Utils.span_of text delimiter
                if span.is_nothing then (Range_Data 0 (Text_Utils.char_length text)) else
                    (Range_Data 0 span.codeunit_start)
        Before_Last delimiter ->
            if delimiter.is_empty then (Range_Data 0 (Text_Utils.char_length text)) else
                span = Text_Utils.last_span_of text delimiter
                if span.is_nothing then (Range_Data 0 (Text_Utils.char_length text)) else
                    (Range_Data 0 span.codeunit_start)
        After delimiter ->
            if delimiter.is_empty then (Range_Data 0 (Text_Utils.char_length text)) else
                span = Text_Utils.span_of text delimiter
                if span.is_nothing then (Range_Data 0 0) else
                    (Range_Data span.codeunit_end (Text_Utils.char_length text))
        After_Last delimiter ->
            if delimiter.is_empty then (Range_Data 0 0) else
                span = Text_Utils.last_span_of text delimiter
                if span.is_nothing then (Range_Data 0 0) else
                    (Range_Data span.codeunit_end (Text_Utils.char_length text))
        First count ->
            if count <= 0 then (Range_Data 0 0) else
                iterator = BreakIterator.getCharacterInstance
                iterator.setText text
                start_index = iterator.next count
                Range_Data 0 (if start_index == -1 then (Text_Utils.char_length text) else start_index)
        Last count ->
            if count <= 0 then (Range_Data 0 0) else
                iterator = BreakIterator.getCharacterInstance
                iterator.setText text
                iterator.last
                start_index = iterator.next -count
                Range_Data (if start_index == -1 then 0 else start_index) (Text_Utils.char_length text)
        While predicate ->
            indices = find_sub_range_end text _-> start-> end->
                predicate (Text_Utils.substring text start end) . not
            if indices.first.is_nothing then (Range_Data 0 indices.second) else
                Range_Data 0 indices.first
        By_Index indices ->
            case indices of
<<<<<<< HEAD
                Vector.Vector ->
=======
                Vector.Vector_Data _ ->
>>>>>>> 4fc6dcce
                    if indices.length == 1 then resolve_index_or_range text indices.first else
                        batch_resolve_indices_or_ranges text indices
                _ -> resolve_index_or_range text indices
        Sample count seed ->
            rng = Random.new seed
            indices = Random.random_indices text.length count rng
            find_codepoint_ranges text (By_Index indices)
        Every step start ->
            if step <= 0 then Error.throw (Illegal_Argument_Error_Data "Step within Every must be positive.") else
                len = text.length
                if start >= len then Range_Data 0 0 else
                    range = Range_Data start text.length step
                    find_codepoint_ranges text (By_Index range)
        Range_Data _ _ _ ->
            find_codepoint_ranges text (By_Index subrange)

type Codepoint_Ranges
    ## PRIVATE
       A list of codepoint ranges corresponding to the matched parts of the
       input.

       Arguments:
       - ranges: the list of ranges. Each `Range` has `step` equal to 1.
       - is_sorted_and_distinct: A helper value specifying if the ranges are
         already sorted and non-intersecting.
    Codepoint_Ranges_Data (ranges : Vector Range) (is_sorted_and_distinct : Boolean)

    ## PRIVATE
       Returns a new sorted list of ranges where intersecting ranges have been
       merged.

       Empty subranges are not discarded.
    sorted_and_distinct_ranges : Vector Range
    sorted_and_distinct_ranges self = if self.is_sorted_and_distinct then self.ranges else
        Index_Sub_Range.sort_and_merge_ranges self.ranges

## PRIVATE
   Utility function to find char indices for Text_Sub_Range.
   Arguments:
   - text: Text to search
   - predicate: Function to test each character, receives:
     - index: current index
     - start: index the char array to start of grapheme cluster
     - end: index the char array to start of next grapheme cluster
     If the predicate returns True for a given character, the loop will exit.
   Returns: either a Pair of char indices for current grapheme cluster or
     Pair Nothing (char array length) if not found.
find_sub_range_end = text->predicate->
    iterator = BreakIterator.getCharacterInstance
    iterator.setText text

    loop index start end =
        if end == -1 then (Pair_Data Nothing start) else
            if predicate index start end then (Pair_Data start end) else
                @Tail_Call loop (index + 1) end iterator.next

    loop 0 0 iterator.next

## PRIVATE
resolve_index_or_range text descriptor = Panic.recover [Index_Out_Of_Bounds_Error_Data, Illegal_Argument_Error_Data] <|
    iterator = BreakIterator.getCharacterInstance
    iterator.setText text
    case descriptor of
        Integer ->
            if descriptor < 0 then
                iterator.last
            start = iterator.next descriptor
            end = iterator.next
            if (start == -1) || (end == -1) then Error.throw (Index_Out_Of_Bounds_Error_Data descriptor text.length) else
                Range_Data start end
        Range_Data _ _ _ ->
            len = text.length
            true_range = normalize_range descriptor len
            if descriptor.is_empty then Range_Data 0 0 else
                case true_range.step == 1 of
                    True -> range_to_char_indices text true_range
                    False ->
                        ranges = Vector.new_builder
                        if true_range.step <= 0 then panic_on_non_positive_step
                        go start_index current_grapheme =
                            end_index = iterator.next
                            if (start_index == -1) || (end_index == -1) || (current_grapheme >= true_range.end) then Nothing else
                                ranges.append (Range_Data start_index end_index)
                                ## We advance by step-1, because we already advanced by
                                   one grapheme when looking for the end of the previous
                                   one.
                                @Tail_Call go (iterator.next true_range.step-1) current_grapheme+true_range.step

                        go (iterator.next true_range.start) true_range.start
                        Codepoint_Ranges_Data ranges.to_vector is_sorted_and_distinct=True

## PRIVATE
   Returns an array of UTF-16 code-unit indices corresponding to the beginning
   and end of each consecutive grapheme cluster.

   These indices are consistent with the vector returned by `Text.char_vector`.
character_ranges text =
    iterator = BreakIterator.getCharacterInstance
    iterator.setText text
    ranges = Vector.new_builder
    go prev nxt = if nxt == -1 then Nothing else
        ranges.append (Range_Data prev nxt)
        @Tail_Call go nxt iterator.next
    go iterator.first iterator.next
    ranges.to_vector

## PRIVATE
batch_resolve_indices_or_ranges text descriptors = Panic.recover [Index_Out_Of_Bounds_Error_Data, Illegal_Argument_Error_Data] <|
    ## This is pre-computing the ranges for all characters in the string, which
       may be much more than necessary, for example if all ranges reference only
       the beginning of the string. In the future we may want to replace this
       with a lazy data structure which advances the break iterator only on
       demand, using a Vector.Builder to cache any prior ranges for random
       access.
    characters = character_ranges text
    ranges = Vector.new_builder
    descriptors.each descriptor->
        case descriptor of
            Integer ->
                ranges.append (Panic.rethrow <| characters.at descriptor)
            Range_Data _ _ _ ->
                if descriptor.is_empty then Range_Data 0 0 else
                    true_range = normalize_range descriptor characters.length
                    case true_range.step == 1 of
                        True ->
                            first_grapheme = Panic.rethrow <| characters.at true_range.start
                            last_grapheme = Panic.rethrow <| characters.at true_range.end-1
                            ranges.append (Range_Data first_grapheme.start last_grapheme.end)
                        False ->
                            if true_range.start >= characters.length then
                                Panic.throw (Index_Out_Of_Bounds_Error_Data true_range.start characters.length)
                            true_range.to_vector.each ix->
                                ranges.append (Panic.rethrow <| characters.at ix)
    Codepoint_Ranges_Data ranges.to_vector is_sorted_and_distinct=False

## PRIVATE
panic_on_non_positive_step =
    Panic.throw (Illegal_Argument_Error_Data "Range step must be positive.")

## PRIVATE
   Ensures that the range is valid and trims it to the length of the collection.
normalize_range range length =
    if range.step <= 0 then panic_on_non_positive_step
    # We may add support for negative indices in the future.
    if (range.start < 0) || (range.end < 0) then
        Panic.throw (Illegal_Argument_Error_Data "Ranges with negative indices are not supported for indexing.")
    if (range.start >= length) then
        Panic.throw (Index_Out_Of_Bounds_Error_Data range.start length)
    if range.end >= length then Range_Data range.start length range.step else
        range<|MERGE_RESOLUTION|>--- conflicted
+++ resolved
@@ -83,11 +83,7 @@
                 Range_Data 0 indices.first
         By_Index indices ->
             case indices of
-<<<<<<< HEAD
-                Vector.Vector ->
-=======
-                Vector.Vector_Data _ ->
->>>>>>> 4fc6dcce
+                Vector.Vector_Data ->
                     if indices.length == 1 then resolve_index_or_range text indices.first else
                         batch_resolve_indices_or_ranges text indices
                 _ -> resolve_index_or_range text indices
