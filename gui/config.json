--- conflicted
+++ resolved
@@ -1,10 +1,5 @@
 {
-<<<<<<< HEAD
-  "minimumSupportedVersion": "2.0.0-alpha.6",
-  "engineVersion": "0.2.28"
-=======
     "minimumSupportedVersion": "2.0.0-alpha.6",
     "minimumSupportedEdition": "2021.18",
     "engineVersion": "0.2.30"
->>>>>>> 927935b9
 }